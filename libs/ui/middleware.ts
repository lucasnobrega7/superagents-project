--- conflicted
+++ resolved
@@ -8,14 +8,6 @@
   const {
     data: { user },
   } = await supabase.auth.getUser()
-
-  // if user is signed in and the current path is / redirect the user to /agents
-<<<<<<< HEAD
-  if (user && req.nextUrl.pathname === "/") {
-    return NextResponse.redirect(new URL("/workflows", req.url))
-  }
-=======
->>>>>>> da74e20d
 
   if (user) {
     const { data: profile } = await supabase

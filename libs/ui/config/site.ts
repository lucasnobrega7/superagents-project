--- conflicted
+++ resolved
@@ -551,8 +551,6 @@
     },
     {
       disabled: false,
-<<<<<<< HEAD
-=======
       formDescription: "Please enter your Cohere API key.",
       provider: LLMProvider.COHERE_CHAT,
       name: "Cohere",
@@ -566,7 +564,6 @@
     },
     {
       disabled: false,
->>>>>>> 183d6daf
       formDescription: "Please enter your Azure OpenAI API key.",
       provider: LLMProvider.AZURE_OPENAI,
       name: "Azure OpenAI",

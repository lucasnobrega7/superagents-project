--- conflicted
+++ resolved
@@ -1,8 +1,4 @@
 import { cookies } from "next/headers"
-<<<<<<< HEAD
-import Link from "next/link"
-=======
->>>>>>> da74e20d
 import { createRouteHandlerClient } from "@supabase/auth-helpers-nextjs"
 import { TbPlus } from "react-icons/tb"
 
@@ -10,10 +6,7 @@
 import { Button } from "@/components/ui/button"
 
 import WorkflowCards from "./cards"
-<<<<<<< HEAD
-=======
 import Header from "./header"
->>>>>>> da74e20d
 
 export const dynamic = "force-dynamic"
 
@@ -33,19 +26,7 @@
 
   return (
     <div className="flex h-screen w-full flex-col justify-between space-y-0 overflow-hidden">
-<<<<<<< HEAD
-      <div className="flex items-center justify-between px-6 py-2 font-medium">
-        <span>Workflows</span>
-        <Link passHref href="/workflows/new">
-          <Button size="sm" className="space-x-2">
-            <TbPlus />
-            <span>New worflow</span>
-          </Button>
-        </Link>
-      </div>
-=======
       <Header profile={profile} />
->>>>>>> da74e20d
       <WorkflowCards workflows={workflows} />
     </div>
   )

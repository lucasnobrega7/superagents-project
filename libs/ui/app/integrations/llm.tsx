--- conflicted
+++ resolved
@@ -67,15 +67,12 @@
   options: z.object({}),
 })
 
-<<<<<<< HEAD
-=======
 const cohereSchema = z.object({
   llmType: z.literal(LLMProvider.COHERE_CHAT),
   apiKey: z.string().nonempty("API key is required"),
   options: z.object({}),
 })
 
->>>>>>> 183d6daf
 const amazonBedrockSchema = z.object({
   llmType: z.literal(LLMProvider.BEDROCK),
   apiKey: z.literal(""),
@@ -103,10 +100,7 @@
   antrophicSchema,
   groqSchema,
   mistralSchema,
-<<<<<<< HEAD
-=======
   cohereSchema,
->>>>>>> 183d6daf
   amazonBedrockSchema,
   azureOpenAiSchema,
 ])

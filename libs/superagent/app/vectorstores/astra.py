import logging
import os
import uuid
from typing import Literal, Optional, List

import backoff
from decouple import config
from langchain.docstore.document import Document
from langchain.embeddings.openai import OpenAIEmbeddings  # type: ignore
from pydantic.dataclasses import dataclass

from app.utils.helpers import get_first_non_null
from app.vectorstores.astra_client import AstraClient, QueryResponse

logger = logging.getLogger(__name__)


@dataclass
class Response:
    id: str
    text: str
    metadata: dict

    def to_dict(self):
        return {
            "id": self.id,
            "text": self.text,
            "metadata": self.metadata,
        }

    def __init__(self, id: str, text: str, metadata: Optional[dict] = None):
        """Core dataclass for single record."""
        self.id = id
        self.text = text
        self.metadata = metadata or {}


class AstraVectorStore:
    def __init__(
        self,
<<<<<<< HEAD
        options: dict,
        astra_id: str = None,
        astra_region: str = None,
        astra_application_token: str = None,
        collection_name: str = None,
        keyspace_name: str = None,
    ) -> None:
        self.options = options
        variables = {
            "ASTRA_DB_ID": get_first_non_null(
                astra_id, config("ASTRA_DB_ID", None), options.get("ASTRA_DB_ID")
            ),
            "ASTRA_DB_REGION": get_first_non_null(
                astra_region,
                config("ASTRA_DB_REGION", None),
                options.get("ASTRA_DB_REGION"),
            ),
            "ASTRA_DB_APPLICATION_TOKEN": get_first_non_null(
                astra_application_token,
                config("ASTRA_DB_APPLICATION_TOKEN", None),
                options.get("ASTRA_DB_APPLICATION_TOKEN"),
            ),
            "ASTRA_DB_COLLECTION_NAME": get_first_non_null(
                collection_name,
                config("ASTRA_DB_COLLECTION_NAME", None),
                options.get("ASTRA_DB_COLLECTION_NAME"),
            ),
            "ASTRA_DB_KEYSPACE_NAME": get_first_non_null(
                keyspace_name,
                config("ASTRA_DB_KEYSPACE_NAME", None),
                options.get("ASTRA_DB_KEYSPACE_NAME"),
            ),
        }
=======
        astra_id: str = config("ASTRA_DB_ID", ""),
        astra_region: str = config("ASTRA_DB_REGION", "us-east1"),
        astra_application_token: str = config("ASTRA_DB_APPLICATION_TOKEN", ""),
        index_name: str = config("ASTRA_DB_COLLECTION_NAME", "superagent"),
        keyspace_name: str = config("ASTRA_DB_KEYSPACE_NAME", ""),
    ) -> None:
        if not astra_id:
            raise ValueError(
                "Please provide an Astra DB ID via the "
                "`ASTRA_DB_ID` environment variable."
            )

        if not astra_region:
            raise ValueError(
                "Please provide an Astra Region Name via the "
                "`ASTRA_DB_REGION` environment variable."
            )

        if not astra_application_token:
            raise ValueError(
                "Please provide an Astra token via the "
                "`ASTRA_DB_APPLICATION_TOKEN` environment variable."
            )

        if not index_name:
            raise ValueError(
                "Please provide an Astra collection name via the "
                "`ASTRA_DB_COLLECTION_NAME` environment variable."
            )
>>>>>>> a07795bb

        for var, value in variables.items():
            if not value:
                raise ValueError(
                    f"Please provide a {var} via the "
                    f"`{var}` environment variable"
                    "or check the `VectorDb` table in the database."
                )

        self.index = AstraClient(
<<<<<<< HEAD
            variables["ASTRA_DB_ID"],
            variables["ASTRA_DB_REGION"],
            variables["ASTRA_DB_APPLICATION_TOKEN"],
            variables["ASTRA_DB_KEYSPACE_NAME"],
            variables["ASTRA_DB_COLLECTION_NAME"],
=======
            astra_id,
            astra_region,
            astra_application_token,
            keyspace_name,
            index_name,
>>>>>>> a07795bb
        )

        self.embeddings = OpenAIEmbeddings(
            model="text-embedding-ada-002",
            openai_api_key=os.getenv("OPENAI_API_KEY", ""),
        )

    @backoff.on_exception(backoff.expo, Exception, max_tries=3)
    def _embed_with_retry(self, texts):
        return self.embeddings.embed_documents(texts)

    def embed_documents(self, documents: List[Document], batch_size: int = 100):
        chunks = [
            {
                "id": str(uuid.uuid4()),
                "text": doc.page_content,
                "chunk": i,
                **doc.metadata,
            }
            for i, doc in enumerate(documents)
        ]

        def batch_generator(chunks, batch_size):
            for i in range(0, len(chunks), batch_size):
                i_end = min(len(chunks), i + batch_size)
                batch = chunks[i:i_end]
                yield batch

        batch_gen = batch_generator(chunks, batch_size)

        for batch in batch_gen:
            batch_ids = [chunk["id"] for chunk in batch]
            texts_to_embed = [chunk["text"] for chunk in batch]
            logger.debug(f"Texts to embed: {texts_to_embed}")

            embeddings = self._embed_with_retry(texts_to_embed)
            to_upsert = list(zip(batch_ids, embeddings, batch))
            logger.debug(f"Upserting: {to_upsert}")

            try:
                res = self.index.upsert(to_upsert=to_upsert)
                logger.info(f"Upserted documents. {res}")
            except Exception as e:
                logger.error(f"Failed to upsert documents. Error: {e}")

        return self.index.describe_index_stats()

    def query(
        self,
        prompt: str,
        metadata_filter: Optional[dict] = None,
        top_k: int = 3,
        namespace: Optional[str] = None,
        min_score: Optional[float] = None,  # new argument for minimum similarity score
    ) -> List[Response]:
        """
        Returns results from the vector database.
        """
        vector = self.embeddings.embed_query(prompt)

        raw_responses: QueryResponse = self.index.query(
            vector,
            filter=metadata_filter,
            top_k=top_k,
            include_metadata=True,
            namespace=namespace,
        )
        logger.debug(f"Raw responses: {raw_responses}")  # leaving for debugging

        # filter raw_responses based on the minimum similarity score if min_score is set
        if min_score is not None:
            raw_responses.matches = [
                match for match in raw_responses.matches if match.score >= min_score
            ]

        formatted_responses = self._format_response(raw_responses)
        return formatted_responses

    def query_documents(
        self,
        prompt: str,
        datasource_id: str,
        top_k: Optional[int] = None,
        query_type: Literal["document", "all"] = "document",
    ) -> List[str]:
        if top_k is None:
            top_k = 3

        logger.info(f"Executing query with document id in namespace {datasource_id}")
        documents_in_namespace = self.query(
            prompt=prompt,
            namespace=datasource_id,
        )

        if documents_in_namespace == [] and query_type == "document":
            logger.info("No result with namespace. Executing query without namespace.")
            documents_in_namespace = self.query(
                prompt=prompt,
                metadata_filter={"datasource_id": datasource_id},
                top_k=top_k,
            )

        # A hack if we want to search in all documents but with backwards compatibility
        # with namespaces
        if documents_in_namespace == [] and query_type == "all":
            logger.info("Querying all documents.")
            documents_in_namespace = self.query(
                prompt=prompt,
                top_k=top_k,
            )

        return [str(response) for response in documents_in_namespace]

    def _extract_match_data(self, match):
        """Extracts id, text, and metadata from a match."""
        id = match.id
        text = match.metadata.get("text")
        metadata = match.metadata
        metadata.pop("text")
        return id, text, metadata

    def _format_response(self, response: QueryResponse) -> List[Response]:
        """
        Formats the response dictionary from the vector database into a list of
        Response objects.
        """
        if not response.get("matches"):
            return []

        ids, texts, metadata = zip(
            *[self._extract_match_data(match) for match in response.matches]
        )

        responses = [
            Response(id=id, text=text, metadata=meta)
            for id, text, meta in zip(ids, texts, metadata)
        ]

        return responses

    def delete(self, datasource_id: str):
        try:
            pass
        except Exception as e:
            logger.error(f"Failed to delete {datasource_id}. Error: {e}")

    def clear_cache(self, agent_id: str, datasource_id: Optional[str] = None):
        try:
            filter_dict = {"agentId": agent_id, "type": "cache"}
            if datasource_id:
                filter_dict["datasource_id"] = datasource_id

            self.index.delete(filter=dict(filter_dict), delete_all=False)
            logger.info(f"Deleted vectors with agentId `{agent_id}`.")
        except Exception as e:
            logger.error(
                f"Failed to delete vectors with agentId `{agent_id}`. Error: {e}"
            )<|MERGE_RESOLUTION|>--- conflicted
+++ resolved
@@ -38,7 +38,6 @@
 class AstraVectorStore:
     def __init__(
         self,
-<<<<<<< HEAD
         options: dict,
         astra_id: str = None,
         astra_region: str = None,
@@ -72,37 +71,6 @@
                 options.get("ASTRA_DB_KEYSPACE_NAME"),
             ),
         }
-=======
-        astra_id: str = config("ASTRA_DB_ID", ""),
-        astra_region: str = config("ASTRA_DB_REGION", "us-east1"),
-        astra_application_token: str = config("ASTRA_DB_APPLICATION_TOKEN", ""),
-        index_name: str = config("ASTRA_DB_COLLECTION_NAME", "superagent"),
-        keyspace_name: str = config("ASTRA_DB_KEYSPACE_NAME", ""),
-    ) -> None:
-        if not astra_id:
-            raise ValueError(
-                "Please provide an Astra DB ID via the "
-                "`ASTRA_DB_ID` environment variable."
-            )
-
-        if not astra_region:
-            raise ValueError(
-                "Please provide an Astra Region Name via the "
-                "`ASTRA_DB_REGION` environment variable."
-            )
-
-        if not astra_application_token:
-            raise ValueError(
-                "Please provide an Astra token via the "
-                "`ASTRA_DB_APPLICATION_TOKEN` environment variable."
-            )
-
-        if not index_name:
-            raise ValueError(
-                "Please provide an Astra collection name via the "
-                "`ASTRA_DB_COLLECTION_NAME` environment variable."
-            )
->>>>>>> a07795bb
 
         for var, value in variables.items():
             if not value:
@@ -113,19 +81,11 @@
                 )
 
         self.index = AstraClient(
-<<<<<<< HEAD
             variables["ASTRA_DB_ID"],
             variables["ASTRA_DB_REGION"],
             variables["ASTRA_DB_APPLICATION_TOKEN"],
             variables["ASTRA_DB_KEYSPACE_NAME"],
             variables["ASTRA_DB_COLLECTION_NAME"],
-=======
-            astra_id,
-            astra_region,
-            astra_application_token,
-            keyspace_name,
-            index_name,
->>>>>>> a07795bb
         )
 
         self.embeddings = OpenAIEmbeddings(

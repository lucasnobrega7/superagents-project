<<<<<<< HEAD
from agentops.langchain_callback_handler import LangchainCallbackHandler
from typing import Any, List
=======
from typing import Any, List, Optional
>>>>>>> 8efe00cb

from app.models.request import LLMParams
from app.utils.streaming import CustomAsyncIteratorCallbackHandler
from prisma.models import Agent, AgentDatasource, AgentLLM, AgentTool

DEFAULT_PROMPT = (
    "You are a helpful AI Assistant, answer the users questions to "
    "the best of your ability."
)


class AgentBase:
    def __init__(
        self,
        agent_id: str,
        session_id: str = None,
        enable_streaming: bool = False,
        output_schema: str = None,
        callback: CustomAsyncIteratorCallbackHandler = None,
<<<<<<< HEAD
        session_tracker: LangchainCallbackHandler = None,
        llm_params: dict[any, any] = {},
=======
        llm_params: Optional[LLMParams] = {},
>>>>>>> 8efe00cb
        agent_config: Agent = None,
    ):
        self.session_tracker = session_tracker
        self.agent_id = agent_id
        self.session_id = session_id
        self.enable_streaming = enable_streaming
        self.output_schema = output_schema
        self.callback = callback
        self.llm_params = llm_params
        self.agent_config = agent_config

    async def _get_tools(
        self, agent_datasources: List[AgentDatasource], agent_tools: List[AgentTool]
    ) -> List:
        raise NotImplementedError

    async def _get_llm(self, agent_llm: AgentLLM, model: str) -> Any:
        raise NotImplementedError

    async def _get_prompt(self, agent: Agent) -> str:
        raise NotImplementedError

    async def _get_memory(self) -> List:
        raise NotImplementedError

    async def get_agent(self):
        if self.agent_config.llms[0].llm.provider in ["OPENAI", "AZURE_OPENAI"]:
            from app.agents.langchain import LangchainAgent

            agent = LangchainAgent(
                agent_id=self.agent_id,
                session_id=self.session_id,
                enable_streaming=self.enable_streaming,
                output_schema=self.output_schema,
                callback=self.callback,
                session_tracker=self.session_tracker,
                llm_params=self.llm_params,
            )
        else:
            from app.agents.superagent import SuperagentAgent

            agent = SuperagentAgent(
                agent_id=self.agent_id,
                session_id=self.session_id,
                enable_streaming=self.enable_streaming,
                output_schema=self.output_schema,
                callback=self.callback,
                session_tracker=self.session_tracker,
            )

        return await agent.get_agent(config=self.agent_config)<|MERGE_RESOLUTION|>--- conflicted
+++ resolved
@@ -1,9 +1,4 @@
-<<<<<<< HEAD
-from agentops.langchain_callback_handler import LangchainCallbackHandler
-from typing import Any, List
-=======
 from typing import Any, List, Optional
->>>>>>> 8efe00cb
 
 from app.models.request import LLMParams
 from app.utils.streaming import CustomAsyncIteratorCallbackHandler
@@ -23,12 +18,7 @@
         enable_streaming: bool = False,
         output_schema: str = None,
         callback: CustomAsyncIteratorCallbackHandler = None,
-<<<<<<< HEAD
-        session_tracker: LangchainCallbackHandler = None,
-        llm_params: dict[any, any] = {},
-=======
         llm_params: Optional[LLMParams] = {},
->>>>>>> 8efe00cb
         agent_config: Agent = None,
     ):
         self.session_tracker = session_tracker

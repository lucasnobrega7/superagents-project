--- conflicted
+++ resolved
@@ -95,7 +95,8 @@
             tool = tool_type(
                 metadata=metadata,
                 args_schema=DatasourceInput,
-                name=conform_function_name(slugify(agent_datasource.datasource.name)),
+                name=conform_function_name(
+                    slugify(agent_datasource.datasource.name)),
                 description=agent_datasource.datasource.description,
                 return_direct=False,
             )
@@ -117,7 +118,8 @@
                 tool = create_tool(
                     tool_class=tool_info["class"],
                     name=conform_function_name(
-                        slugify(metadata.get("functionName", agent_tool.tool.name))
+                        slugify(metadata.get(
+                            "functionName", agent_tool.tool.name))
                     ),
                     description=agent_tool.tool.description,
                     metadata=metadata,
@@ -153,28 +155,16 @@
                 model=LLM_MAPPING[model],
                 openai_api_key=llm.apiKey,
                 streaming=self.enable_streaming,
-<<<<<<< HEAD
-                callbacks=[self.callback, self.session_tracker] if self.enable_streaming else [
-                    self.session_tracker],
-                **(agent_llm.llm.options if agent_llm.llm.options else {}),
-=======
                 callbacks=self.callbacks,
                 **(llm.options if llm.options else {}),
->>>>>>> d40e9b81
                 **(llm_params),
             )
         elif llm.provider == "AZURE_OPENAI":
             return AzureChatOpenAI(
                 api_key=llm.apiKey,
                 streaming=self.enable_streaming,
-<<<<<<< HEAD
-                callbacks=[self.callback, self.session_tracker] if self.enable_streaming else [
-                    self.session_tracker],
-                **(agent_llm.llm.options if agent_llm.llm.options else {}),
-=======
                 callbacks=self.callbacks,
                 **(llm.options if llm.options else {}),
->>>>>>> d40e9b81
                 **(llm_params),
             )
 

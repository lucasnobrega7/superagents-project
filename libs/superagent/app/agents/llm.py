--- conflicted
+++ resolved
@@ -174,28 +174,22 @@
         self._streaming_callback = None
         self._intermediate_steps = []
 
-<<<<<<< HEAD
-    streaming_disabled_providers_with_tools = [
-=======
     NON_STREAMING_TOOL_PROVIDERS = [
->>>>>>> 3ae10011
         LLMProvider.GROQ,
         LLMProvider.BEDROCK,
         LLMProvider.COHERE_CHAT,
     ]
-    max_tool_call_depth = 10
-
-    intermediate_steps = []
-
-<<<<<<< HEAD
-    async def _execute_tool_calls(self, tool_calls: list[dict], depth: int, **kwargs):
-=======
+
+    @property
+    def max_tool_call_depth(self):
+        return 10
+
     async def _execute_tools(
         self,
         tool_calls: list[ChatCompletionMessageToolCall | ChatCompletionDeltaToolCall],
+        depth: int,
         **kwargs,
     ):
->>>>>>> 3ae10011
         messages: list = kwargs.get("messages")
         for tool_call in tool_calls:
             intermediate_step = await call_tool(
@@ -222,11 +216,7 @@
 
         self.messages = messages
         kwargs["messages"] = self.messages
-<<<<<<< HEAD
-        return await self._completion(depth=depth + 1, **kwargs)
-=======
-        return await self._acompletion(**kwargs)
->>>>>>> 3ae10011
+        return await self._acompletion(depth=depth + 1, **kwargs)
 
     def _cleanup_output(self, output: str) -> str:
         # anthropic returns a XML formatted response
@@ -251,15 +241,6 @@
     def _can_stream_directly(self):
         return (
             self.enable_streaming
-<<<<<<< HEAD
-            and self.llm_data.llm.provider
-            not in self.streaming_disabled_providers_with_tools
-            and self.llm_data.llm.provider != LLMProvider.ANTHROPIC
-        )
-
-    async def _completion(self, depth: int = 0, **kwargs) -> Any:
-        logger.info(f"Calling LLM with kwargs: {kwargs}")
-=======
             and self.llm_data.llm.provider not in self.NON_STREAMING_TOOL_PROVIDERS
             and self.llm_data.llm.provider != LLMProvider.ANTHROPIC
         )
@@ -303,7 +284,6 @@
 
     async def _process_model_response(self, res: ModelResponse):
         tool_calls = []
->>>>>>> 3ae10011
         new_messages = self.messages
 
         new_message = res.choices[0].message
@@ -318,7 +298,7 @@
 
         return (tool_calls, new_messages, new_message.content)
 
-    async def _acompletion(self, **kwargs) -> Any:
+    async def _acompletion(self, depth: int = 0, **kwargs) -> Any:
         logger.info(f"Calling LLM with kwargs: {kwargs}")
 
         if kwargs.get("stream"):
@@ -326,11 +306,7 @@
 
         # TODO: Remove this when Groq and Bedrock supports streaming with tools
         if (
-<<<<<<< HEAD
-            self.llm_data.llm.provider in self.streaming_disabled_providers_with_tools
-=======
             self.llm_data.llm.provider in self.NON_STREAMING_TOOL_PROVIDERS
->>>>>>> 3ae10011
             and len(self.tools) > 0
         ):
             logger.info(
@@ -347,16 +323,17 @@
 
         self.messages = new_messages
 
-<<<<<<< HEAD
-        if tool_calls and depth < self.max_tool_call_depth:
-            return await self._execute_tool_calls(tool_calls, depth=depth, **kwargs)
-
-        if depth >= self.max_tool_call_depth:
-            logger.error(f"Exceeded max tool call depth of {self.max_tool_call_depth}")
-=======
         if tool_calls:
-            return await self._execute_tools(tool_calls, **kwargs)
->>>>>>> 3ae10011
+            if depth < self.max_tool_call_depth:
+                return await self._execute_tools(tool_calls, depth=depth, **kwargs)
+            else:
+                logger.error(
+                    f"Exceeded max tool call depth of {self.max_tool_call_depth}"
+                )
+                if not output:
+                    output = (
+                        f"Exceeded max tool call depth of {self.max_tool_call_depth}"
+                    )
 
         output = self._cleanup_output(output)
 

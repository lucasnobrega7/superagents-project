import asyncio
import json
import logging
from typing import AsyncIterable

import segment.analytics as analytics
from decouple import config
from fastapi import APIRouter, Depends
from fastapi.responses import StreamingResponse
from langchain.agents import AgentExecutor
from langchain.chains import LLMChain
from langfuse import Langfuse

from app.agents.base import AgentBase
from app.models.request import (
    Agent as AgentRequest,
)
from app.models.request import (
    AgentDatasource as AgentDatasourceRequest,
)
from app.models.request import (
    AgentInvoke as AgentInvokeRequest,
)
from app.models.request import (
    AgentLLM as AgentLLMRequest,
)
from app.models.request import (
    AgentTool as AgentToolRequest,
)
from app.models.response import (
    Agent as AgentResponse,
)
from app.models.response import (
    AgentDatasosurceList as AgentDatasosurceListResponse,
)
from app.models.response import (
    AgentInvoke as AgentInvokeResponse,
)
from app.models.response import (
    AgentList as AgentListResponse,
)
from app.models.response import (
    AgentToolList as AgentToolListResponse,
)
from app.utils.api import get_current_api_user, handle_exception
from app.utils.llm import LLM_PROVIDER_MAPPING
from app.utils.prisma import prisma
from app.utils.streaming import CustomAsyncIteratorCallbackHandler

SEGMENT_WRITE_KEY = config("SEGMENT_WRITE_KEY", None)

router = APIRouter()
analytics.write_key = SEGMENT_WRITE_KEY
logging.basicConfig(level=logging.INFO)


# Agent endpoints
@router.post(
    "/agents",
    name="create",
    description="Create a new agent",
    response_model=AgentResponse,
)
async def create(body: AgentRequest, api_user=Depends(get_current_api_user)):
    """Endpoint for creating an agent"""
    try:
        if SEGMENT_WRITE_KEY:
            analytics.track(api_user.id, "Created Agent", {**body.dict()})
        agent = await prisma.agent.create(
            {**body.dict(), "apiUserId": api_user.id},
            include={
                "tools": {"include": {"tool": True}},
                "datasources": {"include": {"datasource": True}},
                "llms": {"include": {"llm": True}},
            },
        )
        provider = None
        for key, models in LLM_PROVIDER_MAPPING.items():
            if body.llmModel in models:
                provider = key
                break
        llm = await prisma.llm.find_first(
            where={"provider": provider, "apiUserId": api_user.id}
        )
        await prisma.agentllm.create({"agentId": agent.id, "llmId": llm.id})
        return {"success": True, "data": agent}
    except Exception as e:
        handle_exception(e)


@router.get(
    "/agents",
    name="list",
    description="List all agents",
    response_model=AgentListResponse,
)
async def list(api_user=Depends(get_current_api_user), skip: int = 0, take: int = 50):
    """Endpoint for listing all agents"""
    try:
        import math

        data = await prisma.agent.find_many(
            skip=skip,
            take=take,
            where={"apiUserId": api_user.id},
            include={"llms": True},
        )

        # Get the total count of agents
        total_count = await prisma.agent.count(where={"apiUserId": api_user.id})

        # Calculate the total number of pages
        total_pages = math.ceil(total_count / take)

        return {"success": True, "data": data, "total_pages": total_pages}
    except Exception as e:
        handle_exception(e)


@router.get(
    "/agents/{agent_id}",
    name="get",
    description="Get a single agent",
    response_model=AgentResponse,
)
async def get(agent_id: str, api_user=Depends(get_current_api_user)):
    """Endpoint for getting a single agent"""
    try:
        data = await prisma.agent.find_first(
            where={"id": agent_id, "apiUserId": api_user.id},
            include={
                "tools": {"include": {"tool": True}},
                "datasources": {"include": {"datasource": True}},
                "llms": {"include": {"llm": True}},
            },
        )
        for llm in data.llms:
            llm.llm.options = json.dumps(llm.llm.options)
        for tool in data.tools:
            if isinstance(tool.tool.toolConfig, dict):
                tool.tool.toolConfig = json.dumps(tool.tool.toolConfig)
        return {"success": True, "data": data}
    except Exception as e:
        handle_exception(e)


@router.delete(
    "/agents/{agent_id}",
    name="delete",
    description="Delete an agent",
    response_model=None,
)
async def delete(agent_id: str, api_user=Depends(get_current_api_user)):
    """Endpoint for deleting an agent"""
    try:
        if SEGMENT_WRITE_KEY:
            analytics.track(api_user.id, "Deleted Agent")
        await prisma.agent.delete(where={"id": agent_id})
        return {"success": True, "data": None}
    except Exception as e:
        handle_exception(e)


@router.patch(
    "/agents/{agent_id}",
    name="update",
    description="Patch an agent",
    response_model=AgentResponse,
)
async def update(
    agent_id: str, body: AgentRequest, api_user=Depends(get_current_api_user)
):
    """Endpoint for patching an agent"""
    try:
        if SEGMENT_WRITE_KEY:
            analytics.track(api_user.id, "Updated Agent")
        data = await prisma.agent.update(
            where={"id": agent_id},
            data={
                **body.dict(),
                "apiUserId": api_user.id,
            },
        )
        return {"success": True, "data": data}
    except Exception as e:
        handle_exception(e)


@router.post(
    "/agents/{agent_id}/invoke",
    name="invoke",
    description="Invoke an agent",
    response_model=AgentInvokeResponse,
)
async def invoke(
    agent_id: str, body: AgentInvokeRequest, api_user=Depends(get_current_api_user)
):
    """Endpoint for invoking an agent"""
    langfuse_secret_key = config("LANGFUSE_SECRET_KEY", "")
    langfuse_public_key = config("LANGFUSE_PUBLIC_KEY", "")
    langfuse_host = config("LANGFUSE_HOST", "https://cloud.langfuse.com")
    langfuse_handler = None
    if langfuse_public_key and langfuse_secret_key:
        langfuse = Langfuse(
            public_key=langfuse_public_key,
            secret_key=langfuse_secret_key,
            host=langfuse_host,
        )
        session_id = f"{agent_id}-{body.sessionId}" if body.sessionId else f"{agent_id}"
        trace = langfuse.trace(
            id=session_id,
            name="Assistant",
            tags=[agent_id],
            metadata={"agentId": agent_id},
            user_id=api_user.id,
        )
        langfuse_handler = trace.get_langchain_handler()

    agent_config = await prisma.agent.find_unique_or_raise(
        where={"id": agent_id},
        include={
            "llms": {"include": {"llm": True}},
            "datasources": {"include": {"datasource": {"include": {"vectorDb": True}}}},
            "tools": {"include": {"tool": True}},
        },
    )

    def get_analytics_info(result):
        intermediate_steps_to_obj = [
            {
                **vars(toolClass),
                "message_log": str(toolClass.message_log),
                "response": response,
            }
            for toolClass, response in result.get("intermediate_steps", [])
        ]

        properties = {
            "agent": agent_config.id,
            "llm_model": agent_config.llmModel,
            "sessionId": session_id,
            # default http status code is 200
            "response": {
                "status_code": result.get("status_code", 200),
                "error": result.get("error", None),
            },
            "output": result.get("output", None),
            "input": result.get("input", None),
            "intermediate_steps": intermediate_steps_to_obj,
        }

        return properties

    async def send_message(
        agent: LLMChain | AgentExecutor,
        content: str,
        callback: CustomAsyncIteratorCallbackHandler,
    ) -> AsyncIterable[str]:
        try:
            task = asyncio.ensure_future(
                agent.acall(
                    inputs={"input": content},
                    tags=[agent_id],
                    callbacks=[langfuse_handler] if langfuse_handler else None,
                )
            )

            async for token in callback.aiter():
                yield ("event: message\n" f"data: {token}\n\n")

            await task

            result = task.result()

            if SEGMENT_WRITE_KEY:
                analytics.track(
                    api_user.id,
                    "Invoked Agent",
                    get_analytics_info(result),
                )
            if "intermediate_steps" in result:
                for step in result["intermediate_steps"]:
                    agent_action_message_log = step[0]
                    function = agent_action_message_log.tool
                    args = agent_action_message_log.tool_input
                    if function and args:
                        yield (
                            "event: function_call\n"
                            f'data: {{"function": "{function}", '
                            f'"args": {json.dumps(args)}}}\n\n'
                        )
        except Exception as error:
            logging.error(f"Error in send_message: {error}")
            if SEGMENT_WRITE_KEY:
                analytics.track(
                    api_user.id,
                    "Invoked Agent",
                    get_analytics_info({"error": str(error), "status_code": 500}),
                )
            yield ("event: error\n" f"data: {error}\n\n")
        finally:
            callback.done.set()

    logging.info("Invoking agent...")
    session_id = body.sessionId
    input = body.input
    enable_streaming = body.enableStreaming
    output_schema = body.outputSchema

    callback = CustomAsyncIteratorCallbackHandler()
    agent = await AgentBase(
        agent_id=agent_id,
        session_id=session_id,
        enable_streaming=enable_streaming,
        output_schema=output_schema,
        callback=callback,
<<<<<<< HEAD
        llm_params=body.llm_params.dict() if body.llm_params else {},
=======
        agent_config=agent_config,
>>>>>>> 84370fcf
    ).get_agent()

    if enable_streaming:
        logging.info("Streaming enabled. Preparing streaming response...")

        generator = send_message(agent, content=input, callback=callback)
        return StreamingResponse(generator, media_type="text/event-stream")

    logging.info("Streaming not enabled. Invoking agent synchronously...")
    output = await agent.acall(
        inputs={"input": input},
        tags=[agent_id],
        callbacks=[langfuse_handler] if langfuse_handler else None,
    )

    if output_schema:
        try:
            output = json.loads(output.get("output"))
        except Exception as e:
            logging.error(f"Error parsing output: {e}")

    if not enable_streaming and SEGMENT_WRITE_KEY:
        analytics.track(
            api_user.id,
            "Invoked Agent",
            get_analytics_info(output),
        )
    return {"success": True, "data": output}


# Agent LLM endpoints
@router.post(
    "/agents/{agent_id}/llms",
    name="add_llm",
    description="Add LLM to agent",
    response_model=AgentResponse,
)
async def add_llm(
    agent_id: str, body: AgentLLMRequest, api_user=Depends(get_current_api_user)
):
    """Endpoint for adding an LLM to an agent"""
    try:
        await prisma.agentllm.create({**body.dict(), "agentId": agent_id})
        return {"success": True, "data": None}
    except Exception as e:
        handle_exception(e)


@router.delete(
    "/agents/{agent_id}/llms/{llm_id}",
    name="remove_llm",
    description="Remove LLM from agent",
)
async def remove_llm(
    agent_id: str, llm_id: str, api_user=Depends(get_current_api_user)
):
    """Endpoint for removing an LLM from an agent"""
    try:
        await prisma.agentllm.delete(
            where={"agentId_llmId": {"agentId": agent_id, "llmId": llm_id}}
        )
        return {"success": True, "data": None}
    except Exception as e:
        handle_exception(e)


# Agent Tool endpoints
@router.post(
    "/agents/{agent_id}/tools",
    name="add_tool",
    description="Add tool to agent",
    response_model=AgentResponse,
)
async def add_tool(
    agent_id: str,
    body: AgentToolRequest,
    api_user=Depends(get_current_api_user),
):
    """Endpoint for adding a tool to an agent"""
    try:
        if SEGMENT_WRITE_KEY:
            analytics.track(api_user.id, "Added Agent Tool")
        agent_tool = await prisma.agenttool.find_unique(
            where={
                "agentId_toolId": {
                    "agentId": agent_id,
                    "toolId": body.toolId,
                }
            }
        )
        if agent_tool:
            raise Exception("Agent tool already exists")
        agent_tool = await prisma.agenttool.create(
            {"toolId": body.toolId, "agentId": agent_id},
            include={"tool": True},
        )
        return {"success": True}
    except Exception as e:
        handle_exception(e)


@router.get(
    "/agents/{agent_id}/tools",
    name="list_tools",
    description="List agent tools",
    response_model=AgentToolListResponse,
)
async def list_tools(agent_id: str, api_user=Depends(get_current_api_user)):
    """Endpoint for listing agent tools"""
    try:
        agent_tools = await prisma.agenttool.find_many(where={"agentId": agent_id})
        return {"success": True, "data": agent_tools}
    except Exception as e:
        handle_exception(e)


@router.delete(
    "/agents/{agent_id}/tools/{tool_id}",
    name="remove_tool",
    description="Remove tool from agent",
)
async def remove_tool(
    agent_id: str, tool_id: str, api_user=Depends(get_current_api_user)
):
    """Endpoint for removing a tool from an agent"""
    try:
        if SEGMENT_WRITE_KEY:
            analytics.track(api_user.id, "Deleted Agent Tool")
        await prisma.agenttool.delete(
            where={
                "agentId_toolId": {
                    "agentId": agent_id,
                    "toolId": tool_id,
                }
            }
        )
        return {"success": True, "data": None}
    except Exception as e:
        handle_exception(e)


# Agent Datasource endpoints
@router.post(
    "/agents/{agent_id}/datasources",
    name="add_datasource",
    description="Add datasource to agent",
    response_model=AgentResponse,
)
async def add_datasource(
    agent_id: str,
    body: AgentDatasourceRequest,
    api_user=Depends(get_current_api_user),
):
    """Endpoint for adding a datasource to an agent"""
    try:
        if SEGMENT_WRITE_KEY:
            analytics.track(api_user.id, "Added Agent Datasource")

        agent_datasource = await prisma.agentdatasource.find_unique(
            where={
                "agentId_datasourceId": {
                    "agentId": agent_id,
                    "datasourceId": body.datasourceId,
                }
            }
        )

        if agent_datasource:
            raise Exception("Agent datasource already exists")

        agent_datasource = await prisma.agentdatasource.create(
            {"datasourceId": body.datasourceId, "agentId": agent_id},
            include={"datasource": True},
        )

        # TODO:
        # Enable this for finetuning models
        # async def run_datasource_flow():
        #    try:
        #        await process_datasource(body.datasourceId, agent_id)
        #    except Exception as flow_exception:
        #        handle_exception(flow_exception)

        # asyncio.create_task(run_datasource_flow())
        return {"success": True}
    except Exception as e:
        handle_exception(e)


@router.get(
    "/agents/{agent_id}/datasources",
    name="list_datasources",
    description="List agent datasources",
    response_model=AgentDatasosurceListResponse,
)
async def list_datasources(agent_id: str, api_user=Depends(get_current_api_user)):
    """Endpoint for listing agent datasources"""
    try:
        agent_datasources = await prisma.agentdatasource.find_many(
            where={"agentId": agent_id}
        )
        return {"success": True, "data": agent_datasources}
    except Exception as e:
        handle_exception(e)


@router.delete(
    "/agents/{agent_id}/datasources/{datasource_id}",
    name="remove_datasource",
    description="Remove datasource from agent",
)
async def remove_datasource(
    agent_id: str, datasource_id: str, api_user=Depends(get_current_api_user)
):
    """Endpoint for removing a datasource from an agent"""
    try:
        if SEGMENT_WRITE_KEY:
            analytics.track(api_user.id, "Deleted Agent Datasource")
        await prisma.agentdatasource.delete(
            where={
                "agentId_datasourceId": {
                    "agentId": agent_id,
                    "datasourceId": datasource_id,
                }
            }
        )

        # TODO:
        # Enable this for finetuning models
        # async def run_datasource_revalidate_flow():
        #    try:
        #        await revalidate_datasource(agent_id)
        #    except Exception as flow_exception:
        #        handle_exception(flow_exception)

        # asyncio.create_task(run_datasource_revalidate_flow())
        return {"success": True, "data": None}
    except Exception as e:
        handle_exception(e)<|MERGE_RESOLUTION|>--- conflicted
+++ resolved
@@ -314,11 +314,8 @@
         enable_streaming=enable_streaming,
         output_schema=output_schema,
         callback=callback,
-<<<<<<< HEAD
         llm_params=body.llm_params.dict() if body.llm_params else {},
-=======
         agent_config=agent_config,
->>>>>>> 84370fcf
     ).get_agent()
 
     if enable_streaming:

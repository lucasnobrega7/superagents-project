import asyncio
import json
import logging
import tempfile
import time
from abc import ABC, abstractmethod
from typing import AsyncIterable, List, Optional

import requests
import segment.analytics as analytics
from agentops.langchain_callback_handler import AsyncLangchainCallbackHandler
from decouple import config
from fastapi import APIRouter, Depends, HTTPException, status
from fastapi.responses import StreamingResponse
from langchain.agents import AgentExecutor
from langchain.chains import LLMChain
from langfuse import Langfuse
from openai import AsyncOpenAI

from app.agents.base import AgentBase
from app.models.request import (
    Agent as AgentRequest,
)
from app.models.request import (
    AgentDatasource as AgentDatasourceRequest,
)
from app.models.request import (
    AgentInvoke as AgentInvokeRequest,
)
from app.models.request import (
    AgentLLM as AgentLLMRequest,
)
from app.models.request import (
    AgentTool as AgentToolRequest,
)
from app.models.request import (
    AgentUpdate as AgentUpdateRequest,
)
from app.models.response import (
    Agent as AgentResponse,
)
from app.models.response import (
    AgentDatasosurceList as AgentDatasosurceListResponse,
)
from app.models.response import (
    AgentInvoke as AgentInvokeResponse,
)
from app.models.response import (
    AgentList as AgentListResponse,
)
from app.models.response import (
    AgentToolList as AgentToolListResponse,
)
from app.utils.api import get_current_api_user, handle_exception
from app.utils.llm import LLM_MAPPING, LLM_PROVIDER_MAPPING
from app.utils.prisma import prisma
from app.utils.streaming import CostCalcAsyncHandler, CustomAsyncIteratorCallbackHandler
from prisma.enums import AgentType
from prisma.models import LLM

SEGMENT_WRITE_KEY = config("SEGMENT_WRITE_KEY", None)
analytics.write_key = SEGMENT_WRITE_KEY

router = APIRouter()
logging.basicConfig(level=logging.INFO)


class LLMPayload:
    def __init__(self, provider: str, model: str, user_id: str):
        self.provider = provider
        self.model = model
        self.user_id = user_id


async def get_llm_or_raise(data: LLMPayload) -> LLM:
    provider = data.provider

    if data.model:
        for key, models in LLM_PROVIDER_MAPPING.items():
            if data.model in models:
                provider = key
                break

    if not provider:
        raise HTTPException(
            status_code=status.HTTP_400_BAD_REQUEST,
            detail="LLM provider not found",
        )

    llm = await prisma.llm.find_first(
        where={"provider": provider, "apiUserId": data.user_id}
    )

    if not llm:
        raise HTTPException(
            status_code=status.HTTP_400_BAD_REQUEST,
            detail="Please set an LLM first",
        )

    return llm


class Assistant(ABC):
    @abstractmethod
    async def create_assistant(self, body: AgentRequest) -> dict:
        pass

    @abstractmethod
    async def delete_assistant(self, assistant_id: str):
        pass

    @abstractmethod
    async def update_assistant(self, assistant_id: str, body: AgentRequest) -> dict:
        pass

    @abstractmethod
    async def upload_file(self, url: str):
        pass


class OpenAIAssistant(Assistant):
    def __init__(self, llm: Optional[LLM] = None):
        self.llm = llm
        self.openai = AsyncOpenAI(api_key=self.llm.apiKey)

    async def create_assistant(self, body: AgentRequest) -> dict:
        openai_options = body.parameters or {}
        metadata = openai_options.get("metadata", {})
        tools = openai_options.get("tools", [])
        file_ids = openai_options.get("file_ids", [])

        oai_assistant = await self.openai.beta.assistants.create(
            model=LLM_MAPPING[body.llmModel],
            instructions=body.prompt,
            name=body.name,
            description=body.description,
            metadata=metadata,
            tools=tools,
            file_ids=file_ids,
        )

        return oai_assistant.json()

    async def delete_assistant(self, assistant_id: str):
        return await self.openai.beta.assistants.delete(assistant_id)

    async def update_assistant(self, assistant_id: str, body: AgentRequest) -> dict:
        openai_options = body.parameters or {}
        metadata = openai_options.get("metadata", {})
        tools = openai_options.get("tools", [])
        file_ids = openai_options.get("file_ids", [])

        oai_assistant = await self.openai.beta.assistants.update(
            assistant_id=assistant_id,
            model=LLM_MAPPING[body.llmModel],
            instructions=body.prompt,
            name=body.name,
            description=body.description,
            metadata=metadata,
            tools=tools,
            file_ids=file_ids,
        )

        return oai_assistant.json()

    async def upload_file(self, url: str):
        with tempfile.TemporaryFile() as temp_file:
            temp_file.write(requests.get(url).content)
            temp_file.seek(0)
            file = temp_file.read()
        return await self.openai.files.create(
            file=file,
            purpose="assistants",
        )


class AssistantHandler:
    def __init__(self, factory: Assistant):
        self.factory = factory

    async def create_assistant(self, body: AgentRequest) -> dict:
        return await self.factory.create_assistant(body)

    async def delete_assistant(self, assistant_id: str):
        return await self.factory.delete_assistant(assistant_id)

    async def update_assistant(self, assistant_id: str, body: AgentRequest) -> dict:
        return await self.factory.update_assistant(assistant_id, body)

    async def upload_file(self, url: str):
        return await self.factory.upload_file(url)


@router.post(
    "/agents",
    name="create",
    description="Create a new agent",
    response_model=AgentResponse,
)
async def create(body: AgentRequest, api_user=Depends(get_current_api_user)):
    """Endpoint for creating an agent"""
    user_id = api_user.id
    llm_provider = body.llmProvider
    llm_model = body.llmModel
    metadata = {}

    if SEGMENT_WRITE_KEY:
        analytics.track(user_id, "Created Agent", {**body.dict()})

    llm = await get_llm_or_raise(
        LLMPayload(provider=llm_provider, model=llm_model, user_id=user_id)
    )

    metadata = {}

    if body.type:
        assistant_factory = None
        if body.type == AgentType.OPENAI_ASSISTANT:
            assistant_factory = OpenAIAssistant(llm)

        if assistant_factory:
            assistant = AssistantHandler(assistant_factory)
            metadata = await assistant.create_assistant(body)

    agent = await prisma.agent.create(
        {
            **body.dict(exclude={"llmProvider", "parameters"}),
            "apiUserId": user_id,
            "metadata": json.dumps(metadata),
        },
        include={
            "tools": {"include": {"tool": True}},
            "datasources": {"include": {"datasource": True}},
            "llms": {"include": {"llm": True}},
        },
    )

    await prisma.agentllm.create({"agentId": agent.id, "llmId": llm.id})

    agent.metadata = json.dumps(metadata)

    return {
        "success": True,
        "data": agent,
    }


@router.get(
    "/agents",
    name="list",
    description="List all agents",
    response_model=AgentListResponse,
)
async def list(api_user=Depends(get_current_api_user), skip: int = 0, take: int = 50):
    """Endpoint for listing all agents"""
    try:
        import math

        data = await prisma.agent.find_many(
            skip=skip,
            take=take,
            where={"apiUserId": api_user.id},
            include={"llms": True},
        )

        # Get the total count of agents
        total_count = await prisma.agent.count(where={"apiUserId": api_user.id})

        # Calculate the total number of pages
        total_pages = math.ceil(total_count / take)

        return {"success": True, "data": data, "total_pages": total_pages}
    except Exception as e:
        handle_exception(e)


@router.get(
    "/agents/{agent_id}",
    name="get",
    description="Get a single agent",
    response_model=AgentResponse,
)
async def get(agent_id: str, api_user=Depends(get_current_api_user)):
    """Endpoint for getting a single agent"""
    try:
        data = await prisma.agent.find_first(
            where={"id": agent_id, "apiUserId": api_user.id},
            include={
                "tools": {"include": {"tool": True}},
                "datasources": {"include": {"datasource": True}},
                "llms": {"include": {"llm": True}},
            },
        )
        # TODO: Remove all stringifiying, create a new Pydantic model for the response
        if isinstance(data.metadata, dict):
            data.metadata = json.dumps(data.metadata)

        for llm in data.llms:
            llm.llm.options = json.dumps(llm.llm.options)
        for tool in data.tools:
            if isinstance(tool.tool.toolConfig, dict):
                tool.tool.toolConfig = json.dumps(tool.tool.toolConfig)

        return {"success": True, "data": data}
    except Exception as e:
        handle_exception(e)


@router.delete(
    "/agents/{agent_id}",
    name="delete",
    description="Delete an agent",
    response_model=None,
)
async def delete(agent_id: str, api_user=Depends(get_current_api_user)):
    """Endpoint for deleting an agent"""
    try:
        if SEGMENT_WRITE_KEY:
            analytics.track(api_user.id, "Deleted Agent")
        deleted = await prisma.agent.delete(where={"id": agent_id})
<<<<<<< HEAD
        metadata = json.loads(deleted.metadata)

        if deleted.type:
            if deleted.type == AgentType.OPENAI_ASSISTANT:
                llm = await prisma.llm.find_first_or_raise(
                    where={"provider": "OPENAI", "apiUserId": api_user.id}
                )
                assistant_factory = OpenAIAssistant(llm)
                assistant_id = metadata.get("id")

            assistant = AssistantHandler(assistant_factory)

            if assistant_id:
                await assistant.delete_assistant(assistant_id)

=======
        if deleted.openaiMetadata is None:
            return {"success": True, "data": None}
        openaiMetadata = json.loads(deleted.openaiMetadata)
        if openaiMetadata.get("id", None):
            llm = await prisma.llm.find_first_or_raise(
                where={"provider": "OPENAI", "apiUserId": api_user.id}
            )
            oai = AsyncOpenAI(api_key=llm.apiKey)
            await oai.beta.assistants.delete(openaiMetadata.get("id"))
>>>>>>> b19317b4
        return {"success": True, "data": None}
    except Exception as e:
        handle_exception(e)


@router.patch(
    "/agents/{agent_id}",
    name="update",
    description="Patch an agent",
    response_model=AgentResponse,
)
async def update(
    agent_id: str, body: AgentUpdateRequest, api_user=Depends(get_current_api_user)
):
    """Endpoint for patching an agent"""
    try:
        if SEGMENT_WRITE_KEY:
            analytics.track(api_user.id, "Updated Agent")

        agent = await prisma.agent.find_unique_or_raise(where={"id": agent_id})
        metadata = agent.metadata
        if agent.type:
            assistant_id = None

            if agent.type == AgentType.OPENAI_ASSISTANT:
                llm = await prisma.llm.find_first_or_raise(
                    where={"provider": "OPENAI", "apiUserId": api_user.id}
                )
                assistant_factory = OpenAIAssistant(llm)
                if body.metadata:
                    assistant_id = body.metadata.get("id")

        if assistant_id:
            assistant = AssistantHandler(assistant_factory)
            metadata = await assistant.update_assistant(assistant_id, body)

        new_agent_data = {
            **body.dict(exclude_unset=True),
        }

        metadata = json.dumps(metadata)
        if metadata != json.dumps(agent.metadata):
            new_agent_data["metadata"] = metadata

        data = await prisma.agent.update(
            where={"id": agent_id},
            data=new_agent_data,
        )
<<<<<<< HEAD

        data.metadata = json.dumps(data.metadata)

=======
        if data.openaiMetadata is None:
            return {"success": True, "data": data}
        openaiMetadata = json.loads(data.openaiMetadata)
        if openaiMetadata:
            llm = await prisma.llm.find_first_or_raise(
                where={"provider": "OPENAI", "apiUserId": api_user.id}
            )
            oai = AsyncOpenAI(api_key=llm.apiKey)
            oai_assistant = await oai.beta.assistants.update(
                assistant_id=openaiMetadata.get("id"),
                name=data.name,
                description=data.description,
                instructions=data.prompt,
                tools=openaiMetadata.get("tools", []),
                file_ids=openaiMetadata.get("file_ids", []),
                metadata=openaiMetadata.get("metadata", {}),
            )
            data = await prisma.agent.update(
                where={"id": agent_id},
                data={
                    "openaiMetadata": json.dumps(oai_assistant.json()),
                    "apiUserId": api_user.id,
                },
            )
>>>>>>> b19317b4
        return {"success": True, "data": data}
    except Exception as e:
        handle_exception(e)


@router.post(
    "/agents/{agent_id}/invoke",
    name="invoke",
    description="Invoke an agent",
    response_model=AgentInvokeResponse,
    openapi_extra={
        "x-fern-sdk-group-name": "agent",
        "x-fern-sdk-method-name": "invoke",
    },
)
async def invoke(
    agent_id: str, body: AgentInvokeRequest, api_user=Depends(get_current_api_user)
):
    """Endpoint for invoking an agent"""
    langfuse_secret_key = config("LANGFUSE_SECRET_KEY", "")
    langfuse_public_key = config("LANGFUSE_PUBLIC_KEY", "")
    langfuse_host = config("LANGFUSE_HOST", "https://cloud.langfuse.com")
    langfuse_handler = None
    if langfuse_public_key and langfuse_secret_key:
        langfuse = Langfuse(
            public_key=langfuse_public_key,
            secret_key=langfuse_secret_key,
            host=langfuse_host,
        )
        session_id = f"{agent_id}-{body.sessionId}" if body.sessionId else f"{agent_id}"
        trace = langfuse.trace(
            id=session_id,
            name="Assistant",
            tags=[agent_id],
            metadata={"agentId": agent_id},
            user_id=api_user.id,
        )
        langfuse_handler = trace.get_langchain_handler()

    agentops_api_key = config("AGENTOPS_API_KEY", default=None)
    agentops_org_key = config("AGENTOPS_ORG_KEY", default=None)

    agentops_handler = None
    if agentops_api_key and agentops_org_key:
        agentops_handler = AsyncLangchainCallbackHandler(
            api_key=agentops_api_key,
            org_key=agentops_org_key,
            tags=[agent_id, str(body.sessionId)],
        )

    agent_config = await prisma.agent.find_unique_or_raise(
        where={"id": agent_id},
        include={
            "llms": {"include": {"llm": True}},
            "datasources": {"include": {"datasource": {"include": {"vectorDb": True}}}},
            "tools": {"include": {"tool": True}},
        },
    )

    """Run OAI Assistants API"""
    if agent_config.type == "OPENAI_ASSISTANT":

        async def wait_on_run(run, thread_id):
            while run.status == "queued" or run.status == "in_progress":
                run = await oai.beta.threads.runs.retrieve(
                    thread_id=thread_id,
                    run_id=run.id,
                )
                time.sleep(0.5)
            return run

        llm = next(
            (
                llm_item.llm
                for llm_item in agent_config.llms
                if llm_item.llm.provider == "OPENAI"
            ),
        )
        oai = AsyncOpenAI(api_key=llm.apiKey)
        thread_id = body.sessionId
        openaiMetadata = json.loads(agent_config.metadata)
        if not thread_id:
            thread_id = (await oai.beta.threads.create()).id
        else:
            await oai.beta.threads.messages.create(
                thread_id=thread_id, role="user", content=body.input
            )

        run = await oai.beta.threads.runs.create(
            thread_id=thread_id, assistant_id=openaiMetadata.get("id")
        )
        await wait_on_run(run=run, thread_id=thread_id)
        messages = await oai.beta.threads.messages.list(thread_id=thread_id)
        data = {
            "output": messages.data[0].content[0].text.value,
            "input": body.input,
            "sessionId": body.sessionId,
            "llm_model": agent_config.llmModel,
            "intermediate_steps": [],
            "prompt_tokens": 0,
            "completion_tokens": 0,
            "prompt_tokens_cost_usd": 0,
            "completion_tokens_cost_usd": 0,
            "type": agent_config.type,
        }

        if SEGMENT_WRITE_KEY:
            analytics.track(
                api_user.id,
                "Invoked Agent",
                {**data},
            )

        return {
            "success": True,
            "data": data,
        }

    def track_agent_invocation(result):
        intermediate_steps_to_obj = [
            {
                **vars(toolClass),
                "message_log": str(toolClass.message_log),
                "response": response,
            }
            for toolClass, response in result.get("intermediate_steps", [])
        ]

        analytics.track(
            api_user.id,
            "Invoked Agent",
            {
                "agent": agent_config.id,
                "llm_model": agent_config.llmModel,
                "sessionId": session_id,
                # default http status code is 200
                "response": {
                    "status_code": result.get("status_code", 200),
                    "error": result.get("error", None),
                },
                "output": result.get("output", None),
                "input": result.get("input", None),
                "intermediate_steps": intermediate_steps_to_obj,
                "prompt_tokens": costCallback.prompt_tokens,
                "completion_tokens": costCallback.completion_tokens,
                "prompt_tokens_cost_usd": costCallback.prompt_tokens_cost_usd,
                "completion_tokens_cost_usd": costCallback.completion_tokens_cost_usd,
                "type": agent_config.type,
            },
        )

    costCallback = CostCalcAsyncHandler(model=LLM_MAPPING[agent_config.llmModel])

    monitoring_callbacks = [costCallback]

    if langfuse_handler:
        monitoring_callbacks.append(langfuse_handler)

    if agentops_handler:
        monitoring_callbacks.append(agentops_handler)

    async def send_message(
        agent: LLMChain | AgentExecutor,
        content: str,
        streaming_callback: CustomAsyncIteratorCallbackHandler,
        callbacks: List[CustomAsyncIteratorCallbackHandler] = [],
    ) -> AsyncIterable[str]:
        try:
            task = asyncio.ensure_future(
                agent.ainvoke(
                    config={
                        "callbacks": [streaming_callback, *callbacks],
                        "tags": [agent_id],
                    },
                    input=content,
                )
            )

            async for token in streaming_callback.aiter():
                yield ("event: message\n" f"data: {token}\n\n")

            await task

            result = task.result()

            if SEGMENT_WRITE_KEY:
                try:
                    track_agent_invocation(
                        {
                            "user_id": api_user.id,
                            "agent": agent_config,
                            "session_id": body.sessionId,
                            **result,
                            **vars(cost_callback),
                        }
                    )
                except Exception as e:
                    logging.error(f"Error tracking agent invocation: {e}")

            if "intermediate_steps" in result:
                for step in result["intermediate_steps"]:
                    agent_action_message_log = step[0]
                    function = agent_action_message_log.tool
                    args = agent_action_message_log.tool_input
                    if function and args:
                        yield (
                            "event: function_call\n"
                            f'data: {{"function": "{function}", '
                            f'"args": {json.dumps(args)}}}\n\n'
                        )
        except Exception as error:
            logging.error(f"Error in send_message: {error}")
            if SEGMENT_WRITE_KEY:
                try:
                    track_agent_invocation({"error": str(error), "status_code": 500})
                except Exception as e:
                    logging.error(f"Error tracking agent invocation: {e}")
            yield ("event: error\n" f"data: {error}\n\n")
        finally:
            streaming_callback.done.set()

    logging.info("Invoking agent...")
    session_id = body.sessionId
    input = body.input
    enable_streaming = body.enableStreaming
    output_schema = body.outputSchema

    cost_callback = CostCalcAsyncHandler(model=LLM_MAPPING[agent_config.llmModel])
    streaming_callback = CustomAsyncIteratorCallbackHandler()
    agent = await AgentBase(
        agent_id=agent_id,
        session_id=session_id,
        enable_streaming=enable_streaming,
        output_schema=output_schema,
        callbacks=monitoring_callbacks,
        llm_params=body.llm_params,
        agent_config=agent_config,
    ).get_agent()

    if enable_streaming:
        logging.info("Streaming enabled. Preparing streaming response...")

        generator = send_message(
            agent,
            content=input,
            streaming_callback=streaming_callback,
            callbacks=[cost_callback],
        )
        return StreamingResponse(generator, media_type="text/event-stream")

    logging.info("Streaming not enabled. Invoking agent synchronously...")

    output = await agent.ainvoke(
        config={
            "callbacks": [cost_callback],
            "tags": [agent_id],
        },
        input=input,
    )

    if output_schema:
        try:
            output = json.loads(output.get("output"))
        except Exception as e:
            logging.error(f"Error parsing output: {e}")

    if not enable_streaming and SEGMENT_WRITE_KEY:
        try:
            track_agent_invocation(
                {
                    "user_id": api_user.id,
                    "agent": agent_config,
                    "session_id": body.sessionId,
                    **output,
                    **vars(cost_callback),
                }
            )
        except Exception as e:
            logging.error(f"Error tracking agent invocation: {e}")

    return {"success": True, "data": output}


# Agent LLM endpoints
@router.post(
    "/agents/{agent_id}/llms",
    name="add_llm",
    description="Add LLM to agent",
    response_model=AgentResponse,
)
async def add_llm(
    agent_id: str, body: AgentLLMRequest, api_user=Depends(get_current_api_user)
):
    """Endpoint for adding an LLM to an agent"""
    try:
        await prisma.agentllm.create({**body.dict(), "agentId": agent_id})
        return {"success": True, "data": None}
    except Exception as e:
        handle_exception(e)


@router.delete(
    "/agents/{agent_id}/llms/{llm_id}",
    name="remove_llm",
    description="Remove LLM from agent",
)
async def remove_llm(
    agent_id: str, llm_id: str, api_user=Depends(get_current_api_user)
):
    """Endpoint for removing an LLM from an agent"""
    try:
        await prisma.agentllm.delete(
            where={"agentId_llmId": {"agentId": agent_id, "llmId": llm_id}}
        )
        return {"success": True, "data": None}
    except Exception as e:
        handle_exception(e)


# Agent Tool endpoints
@router.post(
    "/agents/{agent_id}/tools",
    name="add_tool",
    description="Add tool to agent",
    response_model=AgentResponse,
)
async def add_tool(
    agent_id: str,
    body: AgentToolRequest,
    api_user=Depends(get_current_api_user),
):
    """Endpoint for adding a tool to an agent"""
    try:
        if SEGMENT_WRITE_KEY:
            analytics.track(api_user.id, "Added Agent Tool")
        agent_tool = await prisma.agenttool.find_unique(
            where={
                "agentId_toolId": {
                    "agentId": agent_id,
                    "toolId": body.toolId,
                }
            }
        )
        if agent_tool:
            raise Exception("Agent tool already exists")
        agent_tool = await prisma.agenttool.create(
            {"toolId": body.toolId, "agentId": agent_id},
            include={"tool": True},
        )
        return {"success": True}
    except Exception as e:
        handle_exception(e)


@router.get(
    "/agents/{agent_id}/tools",
    name="list_tools",
    description="List agent tools",
    response_model=AgentToolListResponse,
)
async def list_tools(agent_id: str, api_user=Depends(get_current_api_user)):
    """Endpoint for listing agent tools"""
    try:
        agent_tools = await prisma.agenttool.find_many(where={"agentId": agent_id})
        return {"success": True, "data": agent_tools}
    except Exception as e:
        handle_exception(e)


@router.delete(
    "/agents/{agent_id}/tools/{tool_id}",
    name="remove_tool",
    description="Remove tool from agent",
)
async def remove_tool(
    agent_id: str, tool_id: str, api_user=Depends(get_current_api_user)
):
    """Endpoint for removing a tool from an agent"""
    try:
        if SEGMENT_WRITE_KEY:
            analytics.track(api_user.id, "Deleted Agent Tool")
        await prisma.agenttool.delete(
            where={
                "agentId_toolId": {
                    "agentId": agent_id,
                    "toolId": tool_id,
                }
            }
        )
        return {"success": True, "data": None}
    except Exception as e:
        handle_exception(e)


# Agent Datasource endpoints
@router.post(
    "/agents/{agent_id}/datasources",
    name="add_datasource",
    description="Add datasource to agent",
    response_model=AgentResponse,
)
async def add_datasource(
    agent_id: str,
    body: AgentDatasourceRequest,
    api_user=Depends(get_current_api_user),
):
    """Endpoint for adding a datasource to an agent"""
    try:
        if SEGMENT_WRITE_KEY:
            analytics.track(api_user.id, "Added Agent Datasource")

        agent_datasource = await prisma.agentdatasource.find_unique(
            where={
                "agentId_datasourceId": {
                    "agentId": agent_id,
                    "datasourceId": body.datasourceId,
                }
            }
        )

        if agent_datasource:
            raise Exception("Agent datasource already exists")

        agent_datasource = await prisma.agentdatasource.create(
            {"datasourceId": body.datasourceId, "agentId": agent_id},
            include={"datasource": True},
        )

        # TODO:
        # Enable this for finetuning models
        # async def run_datasource_flow():
        #    try:
        #        await process_datasource(body.datasourceId, agent_id)
        #    except Exception as flow_exception:
        #        handle_exception(flow_exception)

        # asyncio.create_task(run_datasource_flow())
        return {"success": True}
    except Exception as e:
        handle_exception(e)


@router.get(
    "/agents/{agent_id}/datasources",
    name="list_datasources",
    description="List agent datasources",
    response_model=AgentDatasosurceListResponse,
)
async def list_datasources(agent_id: str, api_user=Depends(get_current_api_user)):
    """Endpoint for listing agent datasources"""
    try:
        agent_datasources = await prisma.agentdatasource.find_many(
            where={"agentId": agent_id}
        )
        return {"success": True, "data": agent_datasources}
    except Exception as e:
        handle_exception(e)


@router.delete(
    "/agents/{agent_id}/datasources/{datasource_id}",
    name="remove_datasource",
    description="Remove datasource from agent",
)
async def remove_datasource(
    agent_id: str, datasource_id: str, api_user=Depends(get_current_api_user)
):
    """Endpoint for removing a datasource from an agent"""
    try:
        if SEGMENT_WRITE_KEY:
            analytics.track(api_user.id, "Deleted Agent Datasource")
        await prisma.agentdatasource.delete(
            where={
                "agentId_datasourceId": {
                    "agentId": agent_id,
                    "datasourceId": datasource_id,
                }
            }
        )

        # TODO:
        # Enable this for finetuning models
        # async def run_datasource_revalidate_flow():
        #    try:
        #        await revalidate_datasource(agent_id)
        #    except Exception as flow_exception:
        #        handle_exception(flow_exception)

        # asyncio.create_task(run_datasource_revalidate_flow())
        return {"success": True, "data": None}
    except Exception as e:
        handle_exception(e)<|MERGE_RESOLUTION|>--- conflicted
+++ resolved
@@ -318,23 +318,6 @@
         if SEGMENT_WRITE_KEY:
             analytics.track(api_user.id, "Deleted Agent")
         deleted = await prisma.agent.delete(where={"id": agent_id})
-<<<<<<< HEAD
-        metadata = json.loads(deleted.metadata)
-
-        if deleted.type:
-            if deleted.type == AgentType.OPENAI_ASSISTANT:
-                llm = await prisma.llm.find_first_or_raise(
-                    where={"provider": "OPENAI", "apiUserId": api_user.id}
-                )
-                assistant_factory = OpenAIAssistant(llm)
-                assistant_id = metadata.get("id")
-
-            assistant = AssistantHandler(assistant_factory)
-
-            if assistant_id:
-                await assistant.delete_assistant(assistant_id)
-
-=======
         if deleted.openaiMetadata is None:
             return {"success": True, "data": None}
         openaiMetadata = json.loads(deleted.openaiMetadata)
@@ -344,7 +327,6 @@
             )
             oai = AsyncOpenAI(api_key=llm.apiKey)
             await oai.beta.assistants.delete(openaiMetadata.get("id"))
->>>>>>> b19317b4
         return {"success": True, "data": None}
     except Exception as e:
         handle_exception(e)
@@ -393,11 +375,6 @@
             where={"id": agent_id},
             data=new_agent_data,
         )
-<<<<<<< HEAD
-
-        data.metadata = json.dumps(data.metadata)
-
-=======
         if data.openaiMetadata is None:
             return {"success": True, "data": data}
         openaiMetadata = json.loads(data.openaiMetadata)
@@ -422,7 +399,6 @@
                     "apiUserId": api_user.id,
                 },
             )
->>>>>>> b19317b4
         return {"success": True, "data": data}
     except Exception as e:
         handle_exception(e)

import asyncio
import json
import logging
from typing import AsyncIterable

import segment.analytics as analytics
from agentops.langchain_callback_handler import AsyncLangchainCallbackHandler
from decouple import config
from fastapi import APIRouter, Depends
from fastapi.responses import StreamingResponse

from app.models.request import (
    Workflow as WorkflowRequest,
)
from app.models.request import (
    WorkflowInvoke as WorkflowInvokeRequest,
)
from app.models.request import (
    WorkflowStep as WorkflowStepRequest,
)
from app.models.response import Workflow as WorkflowResponse
from app.models.response import WorkflowList as WorkflowListResponse
from app.models.response import WorkflowStep as WorkflowStepResponse
from app.models.response import WorkflowStepList as WorkflowStepListResponse
from app.utils.analytics import track_agent_invocation
from app.utils.api import get_current_api_user, handle_exception
from app.utils.callbacks import (
    CostCalcAsyncHandler,
    CustomAsyncIteratorCallbackHandler,
    get_session_tracker_handler,
)
from app.utils.llm import LLM_MAPPING
from app.utils.prisma import prisma
from app.workflows.base import WorkflowBase

from agentops.langchain_callback_handler import AsyncLangchainCallbackHandler

SEGMENT_WRITE_KEY = config("SEGMENT_WRITE_KEY", None)

router = APIRouter()
logger = logging.getLogger(__name__)
analytics.write_key = SEGMENT_WRITE_KEY


@router.post(
    "/workflows",
    name="create",
    description="Create a new workflow",
    response_model=WorkflowResponse,
)
async def create(body: WorkflowRequest, api_user=Depends(get_current_api_user)):
    """Endpoint for creating a workflow"""
    try:
        if SEGMENT_WRITE_KEY:
            analytics.track(api_user.id, "Created Workflow")
        data = await prisma.workflow.create(
            {
                **body.dict(),
                "apiUserId": api_user.id,
            }
        )
        return {"success": True, "data": data}
    except Exception as e:
        handle_exception(e)


@router.get(
    "/workflows",
    name="list",
    description="List all workflows",
    response_model=WorkflowListResponse,
)
async def list(api_user=Depends(get_current_api_user), skip: int = 0, take: int = 50):
    """Endpoint for listing all workflows"""
    try:
        import math

        data = await prisma.workflow.find_many(
            where={"apiUserId": api_user.id},
            order={"createdAt": "desc"},
            include={"steps": {"include": {"agent": True}}},
            skip=skip,
            take=take,
        )

        # Get the total count of agents
        total_count = await prisma.workflow.count(where={"apiUserId": api_user.id})

        # Calculate the total number of pages
        total_pages = math.ceil(total_count / take)

        for workflow in data:
            for step in workflow.steps:
                step.agent.metadata = json.dumps(step.agent.metadata)

        return {"success": True, "data": data, "total_pages": total_pages}
    except Exception as e:
        handle_exception(e)


@router.get(
    "/workflows/{workflow_id}",
    name="get",
    description="Get a single workflow",
    response_model=WorkflowResponse,
)
async def get(workflow_id: str, api_user=Depends(get_current_api_user)):
    """Endpoint for getting a single workflow"""
    try:
        data = await prisma.workflow.find_first(
            where={"id": workflow_id, "apiUserId": api_user.id},
            include={
                "steps": {"include": {"agent": True}},
                "workflowConfigs": True,
            },
        )

        for workflow_config in data.workflowConfigs:
            workflow_config.config = json.dumps(workflow_config.config)

        for step in data.steps:
            step.agent.metadata = json.dumps(step.agent.metadata)

        return {"success": True, "data": data}
    except Exception as e:
        handle_exception(e)


@router.patch(
    "/workflows/{workflow_id}",
    name="update",
    description="Patch a workflow",
    response_model=WorkflowResponse,
)
async def workflow_update(
    workflow_id: str, body: WorkflowRequest, api_user=Depends(get_current_api_user)
):
    """Endpoint for patching a workflow"""
    try:
        if SEGMENT_WRITE_KEY:
            analytics.track(api_user.id, "Updated Workflow")
        data = await prisma.workflow.update(
            where={"id": workflow_id},
            data={
                **body.dict(exclude_unset=True),
                "apiUserId": api_user.id,
            },
        )
        return {"success": True, "data": data}
    except Exception as e:
        handle_exception(e)


@router.delete(
    "/workflows/{workflow_id}",
    name="delete",
    description="Delete a specific workflow",
)
async def delete(workflow_id: str, api_user=Depends(get_current_api_user)):
    """Endpoint for deleting a specific workflow"""
    try:
        if SEGMENT_WRITE_KEY:
            analytics.track(api_user.id, "Deleted Workflow")
        await prisma.workflowstep.delete_many(where={"workflowId": workflow_id})
        await prisma.workflow.delete(where={"id": workflow_id})
        return {"success": True, "data": None}
    except Exception as e:
        handle_exception(e)


@router.post(
    "/workflows/{workflow_id}/invoke",
    name="invoke",
    description="Invoke a specific workflow",
)
async def invoke(
    workflow_id: str,
    body: WorkflowInvokeRequest,
    api_user=Depends(get_current_api_user),
):
    """Endpoint for invoking a specific workflow"""
    if SEGMENT_WRITE_KEY:
        analytics.track(api_user.id, "Invoked Workflow")

    workflow_data = await prisma.workflow.find_unique(
        where={"id": workflow_id},
        include={"steps": {"include": {"agent": True}, "order_by": {"order": "asc"}}},
    )

    workflow_steps = []
    for workflow_step in workflow_data.steps:
        llm_model = LLM_MAPPING.get(workflow_step.agent.llmModel)
        metadata = workflow_step.agent.metadata or {}

        if not llm_model and metadata.get("model"):
            llm_model = workflow_step.agent.metadata.get("model")

        item = {
            "callbacks": {
                "streaming": CustomAsyncIteratorCallbackHandler(),
                "cost_calc": CostCalcAsyncHandler(model=llm_model),
            },
            "agent_name": workflow_step.agent.name,
        }
        session_tracker_handler = get_session_tracker_handler(
            workflow_data.id, workflow_step.agent.id, body.sessionId, api_user.id
        )

        if session_tracker_handler:
            item["callbacks"]["session_tracker"] = session_tracker_handler

        workflow_steps.append(item)
    workflow_callbacks = []

    for s in workflow_steps:
        callbacks = []
        for _, v in s["callbacks"].items():
            callbacks.append(v)
        workflow_callbacks.append(callbacks)

    session_id = body.sessionId
    input = body.input
    enable_streaming = body.enableStreaming

<<<<<<< HEAD
    agentops_api_key = config("AGENTOPS_API_KEY")
    agentops_org_key = config("AGENTOPS_ORG_KEY")

    agentops_handler = AsyncLangchainCallbackHandler(api_key=agentops_api_key,
                                                     org_key=agentops_org_key,
                                                     tags=[session_id])
=======
    agentops_api_key = config("AGENTOPS_API_KEY", default=None)
    agentops_org_key = config("AGENTOPS_ORG_KEY", default=None)

    agentops_handler = AsyncLangchainCallbackHandler(
        api_key=agentops_api_key, org_key=agentops_org_key, tags=[session_id]
    )
>>>>>>> d40e9b81

    workflow = WorkflowBase(
        workflow=workflow_data,
        enable_streaming=enable_streaming,
<<<<<<< HEAD
        callbacks=[workflowStep["callback"] for workflowStep in workflowSteps],
        session_tracker=agentops_handler,
=======
        callbacks=workflow_callbacks,
        constructor_callbacks=[agentops_handler],
>>>>>>> d40e9b81
        session_id=session_id,
    )

    def track_invocation(output):
        for index, workflow_step in enumerate(workflow_steps):
            workflow_step_result = output.get("steps")[index]
            cost_callback = workflow_step["callbacks"]["cost_calc"]
            agent = workflow_data.steps[index].agent

            track_agent_invocation(
                {
                    "workflow_id": workflow_id,
                    "agent": agent,
                    "user_id": api_user.id,
                    "session_id": session_id,
                    **workflow_step_result,
                    **vars(cost_callback),
                }
            )

    if enable_streaming:
        logger.info("Streaming enabled. Preparing streaming response...")

        async def send_message() -> AsyncIterable[str]:
            try:
                task = asyncio.ensure_future(workflow.arun(input))
                for workflow_step in workflow_steps:
                    async for token in workflow_step["callbacks"]["streaming"].aiter():
                        yield f"id: {workflow_step['agent_name']}\ndata: {token}\n\n"

                await task
                exception = task.exception()
                if exception:
                    raise exception

                workflow_result = task.result()
                for index, workflow_step in enumerate(workflow_steps):
                    workflow_step_result = workflow_result.get("steps")[index]

                    if SEGMENT_WRITE_KEY:
                        track_invocation(workflow_result)

                    if "intermediate_steps" in workflow_step_result:
                        for step in workflow_step_result["intermediate_steps"]:
                            (agent_action_message_log, tool_response) = step
                            function = agent_action_message_log.tool
                            args = agent_action_message_log.tool_input
                            if function and args:
                                yield (
                                    "event: function_call\n"
                                    f'data: {{"function": "{function}", '
                                    f'"step_name": "{workflow_step["agent_name"]}", '
                                    f'"args": {json.dumps(args)}, '
                                    f'"response": {json.dumps(tool_response)}}}\n\n'
                                )

            except Exception as error:
                yield (f"event: error\n" f"data: {error}\n\n")

                if SEGMENT_WRITE_KEY:
                    for workflow_step in workflow_data.steps:
                        track_agent_invocation(
                            {
                                "workflow_id": workflow_id,
                                "agent": workflow_step.agent,
                                "user_id": api_user.id,
                                "session_id": session_id,
                                "error": str(error),
                                "status_code": 500,
                            }
                        )

                logger.error(f"Error in send_message: {error}")
            finally:
                for workflow_step in workflow_steps:
                    workflow_step["callbacks"]["streaming"].done.set()

        generator = send_message()
        return StreamingResponse(generator, media_type="text/event-stream")

    logger.info("Streaming not enabled. Invoking workflow synchronously...")
    output = await workflow.arun(
        input,
    )

<<<<<<< HEAD
    # End session
    agentops_handler.ao_client.end_session("Success")
=======
    if SEGMENT_WRITE_KEY:
        track_invocation(output)

    # End session
    agentops_handler.ao_client.end_session(
        "Success", end_state_reason="Workflow completed"
    )
>>>>>>> d40e9b81
    return {"success": True, "data": output}


# Workflow steps
@router.post(
    "/workflows/{workflow_id}/steps",
    name="add_step",
    description="Create a new workflow step",
    response_model=WorkflowStepResponse,
)
async def add_step(
    workflow_id: str, body: WorkflowStepRequest, api_user=Depends(get_current_api_user)
):
    """Endpoint for creating a workflow step"""
    try:
        if SEGMENT_WRITE_KEY:
            analytics.track(api_user.id, "Created Workflow Step")
        data = await prisma.workflowstep.create(
            {
                **body.dict(),
                "workflowId": workflow_id,
            },
            include={"agent": True, "workflow": True},
        )
        return {"success": True, "data": data}
    except Exception as e:
        handle_exception(e)


@router.get(
    "/workflows/{workflow_id}/steps",
    name="list_steps",
    description="List all steps of a workflow",
    response_model=WorkflowStepListResponse,
)
async def list_steps(workflow_id: str, api_user=Depends(get_current_api_user)):
    """Endpoint for listing all steps of a workflow"""
    try:
        data = await prisma.workflowstep.find_many(
            where={"workflowId": workflow_id},
            order={"order": "asc"},
            include={"agent": True},
        )

        return {"success": True, "data": data}
    except Exception as e:
        handle_exception(e)


@router.delete(
    "/workflows/{workflow_id}/steps/{step_id}",
    name="delete_step",
    description="Delete a specific workflow step",
)
async def delete_step(
    workflow_id: str, step_id: str, api_user=Depends(get_current_api_user)
):
    """Endpoint for deleting a specific workflow step"""
    try:
        if SEGMENT_WRITE_KEY:
            analytics.track(api_user.id, "Deleted Workflow Step")
        await prisma.workflowstep.delete(where={"id": step_id})
        return {"success": True, "data": None}
    except Exception as e:
        handle_exception(e)


@router.patch(
    "/workflows/{workflow_id}/steps/{step_id}",
    name="update",
    description="Patch a workflow step",
    response_model=WorkflowStepResponse,
)
async def workflow_step_update(
    workflow_id: str,
    step_id: str,
    body: WorkflowStepRequest,
    api_user=Depends(get_current_api_user),
):
    """Endpoint for patching a workflow step"""
    try:
        if SEGMENT_WRITE_KEY:
            analytics.track(api_user.id, "Updated Workflow Step")

        data = await prisma.workflowstep.update(
            where={"id": step_id},
            data={
                **body.dict(exclude_unset=True),
                "workflowId": workflow_id,
            },
        )

        return {"success": True, "data": data}
    except Exception as e:
        handle_exception(e)<|MERGE_RESOLUTION|>--- conflicted
+++ resolved
@@ -184,7 +184,8 @@
 
     workflow_data = await prisma.workflow.find_unique(
         where={"id": workflow_id},
-        include={"steps": {"include": {"agent": True}, "order_by": {"order": "asc"}}},
+        include={"steps": {"include": {"agent": True},
+                           "order_by": {"order": "asc"}}},
     )
 
     workflow_steps = []
@@ -222,32 +223,18 @@
     input = body.input
     enable_streaming = body.enableStreaming
 
-<<<<<<< HEAD
-    agentops_api_key = config("AGENTOPS_API_KEY")
-    agentops_org_key = config("AGENTOPS_ORG_KEY")
-
-    agentops_handler = AsyncLangchainCallbackHandler(api_key=agentops_api_key,
-                                                     org_key=agentops_org_key,
-                                                     tags=[session_id])
-=======
     agentops_api_key = config("AGENTOPS_API_KEY", default=None)
     agentops_org_key = config("AGENTOPS_ORG_KEY", default=None)
 
     agentops_handler = AsyncLangchainCallbackHandler(
         api_key=agentops_api_key, org_key=agentops_org_key, tags=[session_id]
     )
->>>>>>> d40e9b81
 
     workflow = WorkflowBase(
         workflow=workflow_data,
         enable_streaming=enable_streaming,
-<<<<<<< HEAD
-        callbacks=[workflowStep["callback"] for workflowStep in workflowSteps],
-        session_tracker=agentops_handler,
-=======
         callbacks=workflow_callbacks,
         constructor_callbacks=[agentops_handler],
->>>>>>> d40e9b81
         session_id=session_id,
     )
 
@@ -333,10 +320,6 @@
         input,
     )
 
-<<<<<<< HEAD
-    # End session
-    agentops_handler.ao_client.end_session("Success")
-=======
     if SEGMENT_WRITE_KEY:
         track_invocation(output)
 
@@ -344,7 +327,6 @@
     agentops_handler.ao_client.end_session(
         "Success", end_state_reason="Workflow completed"
     )
->>>>>>> d40e9b81
     return {"success": True, "data": output}
 
 

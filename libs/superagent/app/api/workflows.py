import asyncio
import json
import logging
from typing import AsyncIterable

import segment.analytics as analytics
from agentops.langchain_callback_handler import AsyncLangchainCallbackHandler
from decouple import config
from fastapi import APIRouter, Depends
from fastapi.responses import StreamingResponse

from app.models.request import (
    Workflow as WorkflowRequest,
)
from app.models.request import (
    WorkflowInvoke as WorkflowInvokeRequest,
)
from app.models.request import (
    WorkflowStep as WorkflowStepRequest,
)
from app.models.response import Workflow as WorkflowResponse
from app.models.response import WorkflowList as WorkflowListResponse
from app.models.response import WorkflowStep as WorkflowStepResponse
from app.models.response import WorkflowStepList as WorkflowStepListResponse
from app.utils.analytics import track_agent_invocation
from app.utils.api import get_current_api_user, handle_exception
from app.utils.callbacks import (
    CostCalcAsyncHandler,
    CustomAsyncIteratorCallbackHandler,
    get_session_tracker_handler,
)
from app.utils.llm import LLM_MAPPING
from app.utils.prisma import prisma
from app.workflows.base import WorkflowBase

SEGMENT_WRITE_KEY = config("SEGMENT_WRITE_KEY", None)

router = APIRouter()
logger = logging.getLogger(__name__)
analytics.write_key = SEGMENT_WRITE_KEY


@router.post(
    "/workflows",
    name="create",
    description="Create a new workflow",
    response_model=WorkflowResponse,
)
async def create(body: WorkflowRequest, api_user=Depends(get_current_api_user)):
    """Endpoint for creating a workflow"""
    try:
        if SEGMENT_WRITE_KEY:
            analytics.track(api_user.id, "Created Workflow")
        data = await prisma.workflow.create(
            {
                **body.dict(),
                "apiUserId": api_user.id,
            }
        )
        return {"success": True, "data": data}
    except Exception as e:
        handle_exception(e)


@router.get(
    "/workflows",
    name="list",
    description="List all workflows",
    response_model=WorkflowListResponse,
)
async def list(api_user=Depends(get_current_api_user), skip: int = 0, take: int = 50):
    """Endpoint for listing all workflows"""
    try:
        import math

        data = await prisma.workflow.find_many(
            where={"apiUserId": api_user.id},
            order={"createdAt": "desc"},
            include={"steps": {"include": {"agent": True}}},
            skip=skip,
            take=take,
        )

        # Get the total count of agents
        total_count = await prisma.workflow.count(where={"apiUserId": api_user.id})

        # Calculate the total number of pages
        total_pages = math.ceil(total_count / take)

        for workflow in data:
            for step in workflow.steps:
                step.agent.metadata = json.dumps(step.agent.metadata)

        return {"success": True, "data": data, "total_pages": total_pages}
    except Exception as e:
        handle_exception(e)


@router.get(
    "/workflows/{workflow_id}",
    name="get",
    description="Get a single workflow",
    response_model=WorkflowResponse,
)
async def get(workflow_id: str, api_user=Depends(get_current_api_user)):
    """Endpoint for getting a single workflow"""
    try:
        data = await prisma.workflow.find_first(
            where={"id": workflow_id, "apiUserId": api_user.id},
            include={
                "steps": {"include": {"agent": True}},
                "workflowConfigs": True,
            },
        )

        for workflow_config in data.workflowConfigs:
            workflow_config.config = json.dumps(workflow_config.config)

        for step in data.steps:
            step.agent.metadata = json.dumps(step.agent.metadata)

        return {"success": True, "data": data}
    except Exception as e:
        handle_exception(e)


@router.patch(
    "/workflows/{workflow_id}",
    name="update",
    description="Patch a workflow",
    response_model=WorkflowResponse,
)
async def workflow_update(
    workflow_id: str, body: WorkflowRequest, api_user=Depends(get_current_api_user)
):
    """Endpoint for patching a workflow"""
    try:
        if SEGMENT_WRITE_KEY:
            analytics.track(api_user.id, "Updated Workflow")
        data = await prisma.workflow.update(
            where={"id": workflow_id},
            data={
                **body.dict(exclude_unset=True),
                "apiUserId": api_user.id,
            },
        )
        return {"success": True, "data": data}
    except Exception as e:
        handle_exception(e)


@router.delete(
    "/workflows/{workflow_id}",
    name="delete",
    description="Delete a specific workflow",
)
async def delete(workflow_id: str, api_user=Depends(get_current_api_user)):
    """Endpoint for deleting a specific workflow"""
    try:
        if SEGMENT_WRITE_KEY:
            analytics.track(api_user.id, "Deleted Workflow")
        await prisma.workflowstep.delete_many(where={"workflowId": workflow_id})
        await prisma.workflow.delete(where={"id": workflow_id})
        return {"success": True, "data": None}
    except Exception as e:
        handle_exception(e)


@router.post(
    "/workflows/{workflow_id}/invoke",
    name="invoke",
    description="Invoke a specific workflow",
)
async def invoke(
    workflow_id: str,
    body: WorkflowInvokeRequest,
    api_user=Depends(get_current_api_user),
):
    """Endpoint for invoking a specific workflow"""
    if SEGMENT_WRITE_KEY:
        analytics.track(api_user.id, "Invoked Workflow")

    workflow_data = await prisma.workflow.find_unique(
        where={"id": workflow_id},
        include={"steps": {"include": {"agent": True}, "order_by": {"order": "asc"}}},
    )

    workflow_steps = []
    for workflow_step in workflow_data.steps:
        llm_model = LLM_MAPPING.get(workflow_step.agent.llmModel)
        metadata = workflow_step.agent.metadata or {}

        if not llm_model and metadata.get("model"):
            llm_model = workflow_step.agent.metadata.get("model")

        item = {
            "callbacks": {
                "streaming": CustomAsyncIteratorCallbackHandler(),
                "cost_calc": CostCalcAsyncHandler(model=llm_model),
            },
            "agent_name": workflow_step.agent.name,
        }
        session_tracker_handler = get_session_tracker_handler(
            workflow_data.id, workflow_step.agent.id, body.sessionId, api_user.id
        )

        if session_tracker_handler:
            item["callbacks"]["session_tracker"] = session_tracker_handler

        workflow_steps.append(item)
    workflow_callbacks = []

    for s in workflow_steps:
        callbacks = []
        for _, v in s["callbacks"].items():
            callbacks.append(v)
        workflow_callbacks.append(callbacks)

    session_id = body.sessionId
    input = body.input
    enable_streaming = body.enableStreaming

    agentops_api_key = config("AGENTOPS_API_KEY", default=None)
    agentops_org_key = config("AGENTOPS_ORG_KEY", default=None)

    agentops_handler = AsyncLangchainCallbackHandler(
        api_key=agentops_api_key, org_key=agentops_org_key, tags=[session_id]
    )

    workflow = WorkflowBase(
        workflow=workflow_data,
        enable_streaming=enable_streaming,
        callbacks=workflow_callbacks,
        constructor_callbacks=[agentops_handler],
        session_id=session_id,
    )

    def track_invocation(output):
        for index, workflow_step in enumerate(workflow_steps):
            workflow_step_result = output.get("steps")[index]
            cost_callback = workflow_step["callbacks"]["cost_calc"]
            agent = workflow_data.steps[index].agent

            track_agent_invocation(
                {
                    "workflow_id": workflow_id,
                    "agent": agent,
                    "user_id": api_user.id,
                    "session_id": session_id,
                    **workflow_step_result,
                    **vars(cost_callback),
                }
            )

    if enable_streaming:
        logger.info("Streaming enabled. Preparing streaming response...")

        async def send_message() -> AsyncIterable[str]:
            try:
                task = asyncio.ensure_future(workflow.arun(input))
                for workflow_step in workflow_steps:
                    async for token in workflow_step["callbacks"]["streaming"].aiter():
                        yield f"id: {workflow_step['agent_name']}\ndata: {token}\n\n"

                await task
                exception = task.exception()
                if exception:
                    raise exception

                workflow_result = task.result()
                for index, workflow_step in enumerate(workflow_steps):
                    workflow_step_result = workflow_result.get("steps")[index]

                    if SEGMENT_WRITE_KEY:
                        track_invocation(workflow_result)

                    if "intermediate_steps" in workflow_step_result:
                        for step in workflow_step_result["intermediate_steps"]:
                            agent_action_message_log = step[0]
                            function = agent_action_message_log.tool
                            args = agent_action_message_log.tool_input
                            if function and args:
                                yield (
                                    "event: function_call\n"
                                    f'data: {{"function": "{function}", '
                                    f'"args": {json.dumps(args)}}}\n\n'
                                )

            except Exception as error:
                yield (f"event: error\n" f"data: {error}\n\n")

                if SEGMENT_WRITE_KEY:
                    for workflow_step in workflow_data.steps:
                        track_agent_invocation(
                            {
                                "workflow_id": workflow_id,
                                "agent": workflow_step.agent,
                                "user_id": api_user.id,
                                "session_id": session_id,
                                "error": str(error),
                                "status_code": 500,
                            }
                        )
<<<<<<< HEAD
                logging.error(f"Error in send_message: {error}")
=======

                logger.error(f"Error in send_message: {error}")
>>>>>>> e3759cb7
            finally:
                for workflow_step in workflow_steps:
                    workflow_step["callbacks"]["streaming"].done.set()

        generator = send_message()
        return StreamingResponse(generator, media_type="text/event-stream")

    logger.info("Streaming not enabled. Invoking workflow synchronously...")
    output = await workflow.arun(
        input,
    )

    if SEGMENT_WRITE_KEY:
        track_invocation(output)

    # End session
    agentops_handler.ao_client.end_session(
        "Success", end_state_reason="Workflow completed"
    )
    return {"success": True, "data": output}


# Workflow steps
@router.post(
    "/workflows/{workflow_id}/steps",
    name="add_step",
    description="Create a new workflow step",
    response_model=WorkflowStepResponse,
)
async def add_step(
    workflow_id: str, body: WorkflowStepRequest, api_user=Depends(get_current_api_user)
):
    """Endpoint for creating a workflow step"""
    try:
        if SEGMENT_WRITE_KEY:
            analytics.track(api_user.id, "Created Workflow Step")
        data = await prisma.workflowstep.create(
            {
                **body.dict(),
                "workflowId": workflow_id,
            },
            include={"agent": True, "workflow": True},
        )
        return {"success": True, "data": data}
    except Exception as e:
        handle_exception(e)


@router.get(
    "/workflows/{workflow_id}/steps",
    name="list_steps",
    description="List all steps of a workflow",
    response_model=WorkflowStepListResponse,
)
async def list_steps(workflow_id: str, api_user=Depends(get_current_api_user)):
    """Endpoint for listing all steps of a workflow"""
    try:
        data = await prisma.workflowstep.find_many(
            where={"workflowId": workflow_id},
            order={"order": "asc"},
            include={"agent": True},
        )

        return {"success": True, "data": data}
    except Exception as e:
        handle_exception(e)


@router.delete(
    "/workflows/{workflow_id}/steps/{step_id}",
    name="delete_step",
    description="Delete a specific workflow step",
)
async def delete_step(
    workflow_id: str, step_id: str, api_user=Depends(get_current_api_user)
):
    """Endpoint for deleting a specific workflow step"""
    try:
        if SEGMENT_WRITE_KEY:
            analytics.track(api_user.id, "Deleted Workflow Step")
        await prisma.workflowstep.delete(where={"id": step_id})
        return {"success": True, "data": None}
    except Exception as e:
        handle_exception(e)


@router.patch(
    "/workflows/{workflow_id}/steps/{step_id}",
    name="update",
    description="Patch a workflow step",
    response_model=WorkflowStepResponse,
)
async def workflow_step_update(
    workflow_id: str,
    step_id: str,
    body: WorkflowStepRequest,
    api_user=Depends(get_current_api_user),
):
    """Endpoint for patching a workflow step"""
    try:
        if SEGMENT_WRITE_KEY:
            analytics.track(api_user.id, "Updated Workflow Step")

        data = await prisma.workflowstep.update(
            where={"id": step_id},
            data={
                **body.dict(exclude_unset=True),
                "workflowId": workflow_id,
            },
        )

        return {"success": True, "data": data}
    except Exception as e:
        handle_exception(e)<|MERGE_RESOLUTION|>--- conflicted
+++ resolved
@@ -301,12 +301,8 @@
                                 "status_code": 500,
                             }
                         )
-<<<<<<< HEAD
-                logging.error(f"Error in send_message: {error}")
-=======
 
                 logger.error(f"Error in send_message: {error}")
->>>>>>> e3759cb7
             finally:
                 for workflow_step in workflow_steps:
                     workflow_step["callbacks"]["streaming"].done.set()

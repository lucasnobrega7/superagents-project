import asyncio
import json
import logging
from typing import AsyncIterable

import segment.analytics as analytics
from decouple import config
from fastapi import APIRouter, Depends
from fastapi.responses import StreamingResponse

from app.models.request import (
    Workflow as WorkflowRequest,
)
from app.models.request import (
    WorkflowInvoke as WorkflowInvokeRequest,
)
from app.models.request import (
    WorkflowStep as WorkflowStepRequest,
)
from app.models.response import Workflow as WorkflowResponse
from app.models.response import WorkflowList as WorkflowListResponse
from app.models.response import WorkflowStep as WorkflowStepResponse
from app.models.response import WorkflowStepList as WorkflowStepListResponse
from app.utils.api import get_current_api_user, handle_exception
from app.utils.prisma import prisma
from app.utils.streaming import CustomAsyncIteratorCallbackHandler
from app.workflows.base import WorkflowBase

SEGMENT_WRITE_KEY = config("SEGMENT_WRITE_KEY", None)

router = APIRouter()
logger = logging.getLogger(__name__)
analytics.write_key = SEGMENT_WRITE_KEY


@router.post(
    "/workflows",
    name="create",
    description="Create a new workflow",
    response_model=WorkflowResponse,
)
async def create(body: WorkflowRequest, api_user=Depends(get_current_api_user)):
    """Endpoint for creating a workflow"""
    try:
        if SEGMENT_WRITE_KEY:
            analytics.track(api_user.id, "Created Workflow")
        data = await prisma.workflow.create(
            {
                **body.dict(),
                "apiUserId": api_user.id,
            }
        )
        return {"success": True, "data": data}
    except Exception as e:
        handle_exception(e)


@router.get(
    "/workflows",
    name="list",
    description="List all workflows",
    response_model=WorkflowListResponse,
)
async def list(api_user=Depends(get_current_api_user), skip: int = 0, limit: int = 100):
    """Endpoint for listing all workflows"""
    try:
        data = await prisma.workflow.find_many(
            where={"apiUserId": api_user.id},
            order={"createdAt": "desc"},
            skip=skip,
            take=limit,
        )
        return {"success": True, "data": data}
    except Exception as e:
        handle_exception(e)


@router.get(
    "/workflows/{workflow_id}",
    name="get",
    description="Get a single workflow",
    response_model=WorkflowResponse,
)
async def get(workflow_id: str, api_user=Depends(get_current_api_user)):
    """Endpoint for getting a single workflow"""
    try:
        data = await prisma.workflow.find_first(
            where={"id": workflow_id, "apiUserId": api_user.id}
        )
        return {"success": True, "data": data}
    except Exception as e:
        handle_exception(e)


@router.patch(
    "/workflows/{workflow_id}",
    name="update",
    description="Patch a workflow",
    response_model=WorkflowResponse,
)
async def workflow_update(
    workflow_id: str, body: WorkflowRequest, api_user=Depends(get_current_api_user)
):
    """Endpoint for patching a workflow"""
    try:
        if SEGMENT_WRITE_KEY:
            analytics.track(api_user.id, "Updated Workflow")
        data = await prisma.workflow.update(
            where={"id": workflow_id},
            data={
                **body.dict(),
                "apiUserId": api_user.id,
            },
        )
        return {"success": True, "data": data}
    except Exception as e:
        handle_exception(e)


@router.delete(
    "/workflows/{workflow_id}",
    name="delete",
    description="Delete a specific workflow",
)
async def delete(workflow_id: str, api_user=Depends(get_current_api_user)):
    """Endpoint for deleting a specific workflow"""
    try:
        if SEGMENT_WRITE_KEY:
            analytics.track(api_user.id, "Deleted Workflow")
        await prisma.workflowstep.delete_many(where={"workflowId": workflow_id})
        await prisma.workflow.delete(where={"id": workflow_id})
        return {"success": True, "data": None}
    except Exception as e:
        handle_exception(e)


@router.post(
    "/workflows/{workflow_id}/invoke",
    name="invoke",
    description="Invoke a specific workflow",
)
async def invoke(
    workflow_id: str,
    body: WorkflowInvokeRequest,
    api_user=Depends(get_current_api_user),
):
    """Endpoint for invoking a specific workflow"""
    if SEGMENT_WRITE_KEY:
        analytics.track(api_user.id, "Invoked Workflow")

    workflow = await prisma.workflow.find_unique(
        where={"id": workflow_id},
        include={"steps": True},
    )

    if not workflow:
        return {"success": False, "data": None, "message": "Workflow not found"}
    callbacks = [
        CustomAsyncIteratorCallbackHandler() for i in range(len(workflow.steps))
    ]

    workflow = WorkflowBase(
        workflow=workflow, enable_streaming=body.enableStreaming, callbacks=callbacks
<<<<<<< HEAD
    )

    if body.enableStreaming:
        logging.info("Streaming enabled. Preparing streaming response...")

        async def send_message() -> AsyncIterable[str]:
            try:
                task = asyncio.ensure_future(workflow.arun(body.input))

                for callback in callbacks:
                    async for token in callback.aiter():
                        yield f"data: {token}\n\n"
                await task
                workflow_result = task.result()

                for i in range(len(callbacks)):
                    result = workflow_result.steps[i]
                    if "intermediate_steps" in result:
                        for step in result["intermediate_steps"]:
                            agent_action_message_log = step[0]
                            function = agent_action_message_log.tool
                            args = agent_action_message_log.tool_input
                            if function and args:
                                yield (
                                    "event: function_call\n"
                                    f'data: {{"function": "{function}", '
                                    f'"args": {json.dumps(args)}}}\n\n'
                                )

            except Exception as e:
                logging.error(f"Error in send_message: {e}")
            finally:
                callback.done.set()

        generator = send_message()
        return StreamingResponse(generator, media_type="text/event-stream")

    logging.info("Streaming not enabled. Invoking workflow synchronously...")
    output = await workflow.arun(
        body.input,
    )

=======
    )

    if body.enableStreaming:
        logging.info("Streaming enabled. Preparing streaming response...")

        async def send_message() -> AsyncIterable[str]:
            try:
                task = asyncio.ensure_future(workflow.arun(body.input))

                for callback in callbacks:
                    async for token in callback.aiter():
                        yield f"data: {token}\n\n"
                await task
                workflow_result = task.result()

                for i in range(len(callbacks)):
                    result = workflow_result.steps[i]
                    if "intermediate_steps" in result:
                        for step in result["intermediate_steps"]:
                            agent_action_message_log = step[0]
                            function = agent_action_message_log.tool
                            args = agent_action_message_log.tool_input
                            if function and args:
                                yield (
                                    "event: function_call\n"
                                    f'data: {{"function": "{function}", '
                                    f'"args": {json.dumps(args)}}}\n\n'
                                )

            except Exception as e:
                logging.error(f"Error in send_message: {e}")
            finally:
                callback.done.set()

        generator = send_message()
        return StreamingResponse(generator, media_type="text/event-stream")

    logging.info("Streaming not enabled. Invoking workflow synchronously...")
    output = await workflow.arun(
        body.input,
    )

>>>>>>> 3fe672c5
    return {"success": True, "data": output}


# Workflow steps
@router.post(
    "/workflows/{workflow_id}/steps",
    name="add_step",
    description="Create a new workflow step",
    response_model=WorkflowStepResponse,
)
async def add_step(
    workflow_id: str, body: WorkflowStepRequest, api_user=Depends(get_current_api_user)
):
    """Endpoint for creating a workflow step"""
    try:
        if SEGMENT_WRITE_KEY:
            analytics.track(api_user.id, "Created Workflow Step")
        data = await prisma.workflowstep.create(
            {
                **body.dict(),
                "workflowId": workflow_id,
            },
            include={"agent": True, "workflow": True},
        )
        return {"success": True, "data": data}
    except Exception as e:
        handle_exception(e)


@router.get(
    "/workflows/{workflow_id}/steps",
    name="list_steps",
    description="List all steps of a workflow",
    response_model=WorkflowStepListResponse,
)
async def list_steps(workflow_id: str, api_user=Depends(get_current_api_user)):
    """Endpoint for listing all steps of a workflow"""
    try:
        data = await prisma.workflowstep.find_many(
            where={"workflowId": workflow_id},
            order={"order": "asc"},
            include={"agent": True},
        )
        return {"success": True, "data": data}
    except Exception as e:
        handle_exception(e)


@router.delete(
    "/workflows/{workflow_id}/steps/{step_id}",
    name="delete_step",
    description="Delete a specific workflow step",
)
async def delete_step(
    workflow_id: str, step_id: str, api_user=Depends(get_current_api_user)
):
    """Endpoint for deleting a specific workflow step"""
    try:
        if SEGMENT_WRITE_KEY:
            analytics.track(api_user.id, "Deleted Workflow Step")
        await prisma.workflowstep.delete(where={"id": step_id})
        return {"success": True, "data": None}
    except Exception as e:
        handle_exception(e)


@router.patch(
    "/workflows/{workflow_id}/steps/{step_id}",
    name="update",
    description="Patch a workflow step",
    response_model=WorkflowStepResponse,
)
async def workflow_step_update(
    workflow_id: str,
    step_id: str,
    body: WorkflowStepRequest,
    api_user=Depends(get_current_api_user),
):
    """Endpoint for patching a workflow step"""
    try:
        if SEGMENT_WRITE_KEY:
            analytics.track(api_user.id, "Updated Workflow Step")

        data = await prisma.workflowstep.update(
            where={"id": step_id},
            data={
                **body.dict(),
                "workflowId": workflow_id,
            },
        )

        return {"success": True, "data": data}
    except Exception as e:
        handle_exception(e)<|MERGE_RESOLUTION|>--- conflicted
+++ resolved
@@ -161,7 +161,6 @@
 
     workflow = WorkflowBase(
         workflow=workflow, enable_streaming=body.enableStreaming, callbacks=callbacks
-<<<<<<< HEAD
     )
 
     if body.enableStreaming:
@@ -204,50 +203,6 @@
         body.input,
     )
 
-=======
-    )
-
-    if body.enableStreaming:
-        logging.info("Streaming enabled. Preparing streaming response...")
-
-        async def send_message() -> AsyncIterable[str]:
-            try:
-                task = asyncio.ensure_future(workflow.arun(body.input))
-
-                for callback in callbacks:
-                    async for token in callback.aiter():
-                        yield f"data: {token}\n\n"
-                await task
-                workflow_result = task.result()
-
-                for i in range(len(callbacks)):
-                    result = workflow_result.steps[i]
-                    if "intermediate_steps" in result:
-                        for step in result["intermediate_steps"]:
-                            agent_action_message_log = step[0]
-                            function = agent_action_message_log.tool
-                            args = agent_action_message_log.tool_input
-                            if function and args:
-                                yield (
-                                    "event: function_call\n"
-                                    f'data: {{"function": "{function}", '
-                                    f'"args": {json.dumps(args)}}}\n\n'
-                                )
-
-            except Exception as e:
-                logging.error(f"Error in send_message: {e}")
-            finally:
-                callback.done.set()
-
-        generator = send_message()
-        return StreamingResponse(generator, media_type="text/event-stream")
-
-    logging.info("Streaming not enabled. Invoking workflow synchronously...")
-    output = await workflow.arun(
-        body.input,
-    )
-
->>>>>>> 3fe672c5
     return {"success": True, "data": output}
 
 

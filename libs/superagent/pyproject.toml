[tool.poetry]
name = "superagent"
version = "0.1.38"
description = ""
authors = ["Ismail Pelaseyed"]
readme = "../../README.md"
packages = [{ include = "app" }]

[tool.poetry.dependencies]
python = "^3.8.1, <3.12"
fastapi = { extras = ["all"], version = "^0.95.1" }
uvicorn = { extras = ["standard"], version = "^0.22.0" }
gunicorn = "^20.1.0"
python-decouple = "^3.8"
pydantic = "^1.10.7"
sse-starlette = "^1.5.0"
bcrypt = "^4.0.1"
pyjwt = "^2.7.0"
ruff = "^0.0.265"
black = "^23.3.0"
uuid = "^1.30"
flake8 = "^6.0.0"
tiktoken = "^0.4.0"
python-slugify = "^8.0.1"
asyncio = "^3.4.3"
colorlog = "^6.7.0"
vulture = "^2.7"
prisma = "^0.9.1"
lamini = "^0.0.21"
pytest = "^7.4.0"
prefect = "^2.11.4"
llama-index = "^0.8.11.post3"
pinecone-client = "^2.2.2"
pyairtable = "^2.1.0.post1"
backoff = "^2.2.1"
xmltodict = "^0.13.0"
pypdf = "^3.16.0"
tabulate = "^0.9.0"
gitpython = "^3.1.36"
python-pptx = "^0.6.22"
openpyxl = "^3.1.2"
unstructured = "^0.10.16"
python-docx = "^0.8.11"
requests = "^2.31.0"
wolframalpha = "^5.0.0"
bs4 = "^0.0.1"
segment-analytics-python = "^2.2.3"
replicate = "^0.15.4"
e2b = "^0.10.8"
youtube-transcript-api = "^0.6.1"
openai = "^1.1.1"
langchain-experimental = "^0.0.37"
pydub = "^0.25.1"
algoliasearch = "^3.0.0"
litellm = "^1.14.1"
weaviate-client = "^3.25.3"
qdrant-client = "^1.6.9"
langfuse = "^2.6.3"
vecs = "^0.4.2"
<<<<<<< HEAD
oauth2client = "^4.1.3"
google-cloud-bigquery = "^3.16.0"
=======
agentops = {extras = ["langchain"], version = "^0.0.20"}
<<<<<<< HEAD
>>>>>>> main
=======
langsmith = "^0.0.83"
langchain = "^0.1.4"
>>>>>>> e24e017d


[build-system]
requires = ["poetry-core"]
build-backend = "poetry.core.masonry.api"

[tool.vulture]
exclude = [
    "*settings.py",
    "*/docs/*.py",
    "*/test_*.py",
    "*/.venv/*.py",
    "app/lib/callbacks.py", # Ignoring this file
]
ignore_decorators = ["@app.route", "@require_*"]
ignore_names = ["visit_*", "do_*"]
make_whitelist = true
min_confidence = 100
paths = ["."]
sort_by_size = true
verbose = false

[tool.ruff]
exclude = [
    "*settings.py",
    "*/docs/*.py",
    "*/test_*.py",
    "*/.venv/*.py",
    "whitelist.py",
]<|MERGE_RESOLUTION|>--- conflicted
+++ resolved
@@ -57,17 +57,12 @@
 qdrant-client = "^1.6.9"
 langfuse = "^2.6.3"
 vecs = "^0.4.2"
-<<<<<<< HEAD
 oauth2client = "^4.1.3"
 google-cloud-bigquery = "^3.16.0"
-=======
 agentops = {extras = ["langchain"], version = "^0.0.20"}
-<<<<<<< HEAD
->>>>>>> main
-=======
 langsmith = "^0.0.83"
 langchain = "^0.1.4"
->>>>>>> e24e017d
+
 
 
 [build-system]

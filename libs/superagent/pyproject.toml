--- conflicted
+++ resolved
@@ -53,11 +53,8 @@
 pydub = "^0.25.1"
 langsmith = "^0.0.63"
 langchain = "^0.0.334"
-<<<<<<< HEAD
 algoliasearch = "^3.0.0"
-=======
 litellm = "^0.14.1"
->>>>>>> d219b855
 
 
 [build-system]
